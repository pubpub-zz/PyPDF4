# -*- coding: utf-8 -*-
#
# vim: sw=4:expandtab:foldmethod=marker
#
# Copyright (c) 2006, Mathieu Fenniak
# Copyright (c) 2007, Ashish Kulkarni <kulkarni.ashish@gmail.com>
#
# All rights reserved.
#
# Redistribution and use in source and binary forms, with or without
# modification, are permitted provided that the following conditions are
# met:
#
# * Redistributions of source code must retain the above copyright notice,
# this list of conditions and the following disclaimer.
# * Redistributions in binary form must reproduce the above copyright notice,
# this list of conditions and the following disclaimer in the documentation
# and/or other materials provided with the distribution.
# * The name of the author may not be used to endorse or promote products
# derived from this software without specific prior written permission.
#
# THIS SOFTWARE IS PROVIDED BY THE COPYRIGHT HOLDERS AND CONTRIBUTORS "AS IS"
# AND ANY EXPRESS OR IMPLIED WARRANTIES, INCLUDING, BUT NOT LIMITED TO, THE
# IMPLIED WARRANTIES OF MERCHANTABILITY AND FITNESS FOR A PARTICULAR PURPOSE
# ARE DISCLAIMED. IN NO EVENT SHALL THE COPYRIGHT OWNER OR CONTRIBUTORS BE
# LIABLE FOR ANY DIRECT, INDIRECT, INCIDENTAL, SPECIAL, EXEMPLARY, OR
# CONSEQUENTIAL DAMAGES (INCLUDING, BUT NOT LIMITED TO, PROCUREMENT OF
# SUBSTITUTE GOODS OR SERVICES; LOSS OF USE, DATA, OR PROFITS; OR BUSINESS
# INTERRUPTION) HOWEVER CAUSED AND ON ANY THEORY OF LIABILITY, WHETHER IN
# CONTRACT, STRICT LIABILITY, OR TORT (INCLUDING NEGLIGENCE OR OTHERWISE)
# ARISING IN ANY WAY OUT OF THE USE OF THIS SOFTWARE, EVEN IF ADVISED OF THE
# POSSIBILITY OF SUCH DAMAGE.

"""
A pure-Python PDF library with an increasing number of capabilities.
See README for links to FAQ, documentation, homepage, etc.
"""

__author__ = "Mathieu Fenniak"
__author_email__ = "biziqe@mathieu.fenniak.net"

__maintainer__ = "Phaseit, Inc."
__maintainer_email = "PyPDF2@phaseit.net"

import string
import math
import struct
import sys
from sys import version_info
if version_info < ( 3, 0 ):
    from cStringIO import StringIO
else:
    from io import StringIO

if version_info < ( 3, 0 ):
    BytesIO = StringIO
else:
    from io import BytesIO

from . import filters
from . import utils
import warnings
import codecs
from .generic import *
from .utils import readNonWhitespace, readUntilWhitespace, ConvertFunctionsToVirtualList
from .utils import isString, b_, u_, ord_, chr_, str_, formatWarning

if version_info < ( 2, 4 ):
   from sets import ImmutableSet as frozenset

if version_info < ( 2, 5 ):
    from md5 import md5
else:
    from hashlib import md5
import uuid


class PdfFileWriter(object):
    """
    This class supports writing PDF files out, given pages produced by another
    class (typically :class:`PdfFileReader<PdfFileReader>`).
    """
    def __init__(self):
        self._header = b_("%PDF-1.3")
        self._objects = []  # array of indirect objects

        # The root of our page tree node.
        pages = DictionaryObject()
        pages.update({
                NameObject("/Type"): NameObject("/Pages"),
                NameObject("/Count"): NumberObject(0),
                NameObject("/Kids"): ArrayObject(),
                })
        self._pages = self._addObject(pages)

        # info object
        info = DictionaryObject()
        info.update({
                NameObject("/Producer"): createStringObject(codecs.BOM_UTF16_BE + u_("PyPDF2").encode('utf-16be'))
                })
        self._info = self._addObject(info)

        # root object
        root = DictionaryObject()
        root.update({
            NameObject("/Type"): NameObject("/Catalog"),
            NameObject("/Pages"): self._pages,
            })
        self._root = None
        self._root_object = root

    def _addObject(self, obj):
        self._objects.append(obj)
        return IndirectObject(len(self._objects), 0, self)

    def getObject(self, ido):
        if ido.pdf != self:
            raise ValueError("pdf must be self")
        return self._objects[ido.idnum - 1]

    def _addPage(self, page, action):
        assert page["/Type"] == "/Page"
        page[NameObject("/Parent")] = self._pages
        page = self._addObject(page)
        pages = self.getObject(self._pages)
        action(pages["/Kids"], page)
        pages[NameObject("/Count")] = NumberObject(pages["/Count"] + 1)

    def addPage(self, page):
        """
        Adds a page to this PDF file.  The page is usually acquired from a
        :class:`PdfFileReader<PdfFileReader>` instance.

        :param PageObject page: The page to add to the document. Should be
            an instance of :class:`PageObject<PyPDF2.pdf.PageObject>`
        """
        self._addPage(page, list.append)

    def insertPage(self, page, index=0):
        """
        Insert a page in this PDF file. The page is usually acquired from a
        :class:`PdfFileReader<PdfFileReader>` instance.

        :param PageObject page: The page to add to the document.  This
            argument should be an instance of :class:`PageObject<pdf.PageObject>`.
        :param int index: Position at which the page will be inserted.
        """
        self._addPage(page, lambda l, p: l.insert(index, p))

    def getPage(self, pageNumber):
        """
        Retrieves a page by number from this PDF file.

        :param int pageNumber: The page number to retrieve
            (pages begin at zero)
        :return: the page at the index given by *pageNumber*
        :rtype: :class:`PageObject<pdf.PageObject>`
        """
        pages = self.getObject(self._pages)
        # XXX: crude hack
        return pages["/Kids"][pageNumber].getObject()

    def getNumPages(self):
        """
        :return: the number of pages.
        :rtype: int
        """
        pages = self.getObject(self._pages)
        return int(pages[NameObject("/Count")])

    def addBlankPage(self, width=None, height=None):
        """
        Appends a blank page to this PDF file and returns it. If no page size
        is specified, use the size of the last page.

        :param float width: The width of the new page expressed in default user
            space units.
        :param float height: The height of the new page expressed in default
            user space units.
        :return: the newly appended page
        :rtype: :class:`PageObject<PyPDF2.pdf.PageObject>`
        :raises PageSizeNotDefinedError: if width and height are not defined
            and previous page does not exist.
        """
        page = PageObject.createBlankPage(self, width, height)
        self.addPage(page)
        return page

    def insertBlankPage(self, width=None, height=None, index=0):
        """
        Inserts a blank page to this PDF file and returns it. If no page size
        is specified, use the size of the last page.

        :param float width: The width of the new page expressed in default user
            space units.
        :param float height: The height of the new page expressed in default
            user space units.
        :param int index: Position to add the page.
        :return: the newly appended page
        :rtype: :class:`PageObject<PyPDF2.pdf.PageObject>`
        :raises PageSizeNotDefinedError: if width and height are not defined
            and previous page does not exist.
        """
        if width is None or height is None and \
                (self.getNumPages() - 1) >= index:
            oldpage = self.getPage(index)
            width = oldpage.mediaBox.getWidth()
            height = oldpage.mediaBox.getHeight()
        page = PageObject.createBlankPage(self, width, height)
        self.insertPage(page, index)
        return page

    def addJS(self, javascript):
        """
        Add Javascript which will launch upon opening this PDF.

        :param str javascript: Your Javascript.

        >>> output.addJS("this.print({bUI:true,bSilent:false,bShrinkToFit:true});")
        # Example: This will launch the print window when the PDF is opened.
        """
        js = DictionaryObject()
        js.update({
                NameObject("/Type"): NameObject("/Action"),
                NameObject("/S"): NameObject("/JavaScript"),
                NameObject("/JS"): NameObject("(%s)" % javascript)
                })
        self._root_object.update({
                NameObject("/OpenAction"): self._addObject(js)
                })

<<<<<<< HEAD
    def addAttachment(self, fname, fdata):
        """
        Embed a file inside the PDF.

        :param str fname: The filename to display.
        :param str fdata: The data in the file.
      
        Reference:
        https://www.adobe.com/content/dam/Adobe/en/devnet/acrobat/pdfs/PDF32000_2008.pdf
        Section 7.11.3
        """
        
        # We need 3 entries:
        # * The file's data
        # * The /Filespec entry
        # * The file's name, which goes in the Catalog
        

        # The entry for the file
        """ Sample:
        8 0 obj
        <<
         /Length 12
         /Type /EmbeddedFile
        >>
        stream
        Hello world!
        endstream
        endobj        
        """
        file_entry = DecodedStreamObject()
        file_entry.setData(fdata)
        file_entry.update({
                NameObject("/Type"): NameObject("/EmbeddedFile")
                })

        # The Filespec entry
        """ Sample:
        7 0 obj
        <<
         /Type /Filespec
         /F (hello.txt)
         /EF << /F 8 0 R >>
        >>
        """
        efEntry = DictionaryObject()
        efEntry.update({ NameObject("/F"):file_entry })
        
        filespec = DictionaryObject()
        filespec.update({
                NameObject("/Type"): NameObject("/Filespec"),
                NameObject("/F"): createStringObject(fname),  # Perhaps also try TextStringObject
                NameObject("/EF"): efEntry
                })
                
        # Then create the entry for the root, as it needs a reference to the Filespec
        """ Sample:
        1 0 obj
        <<
         /Type /Catalog
         /Outlines 2 0 R
         /Pages 3 0 R
         /Names << /EmbeddedFiles << /Names [(hello.txt) 7 0 R] >> >>
        >>
        endobj
        
        """
        embeddedFilesNamesDictionary = DictionaryObject()
        embeddedFilesNamesDictionary.update({
                NameObject("/Names"): ArrayObject([createStringObject(fname), filespec])
                })
        
        embeddedFilesDictionary = DictionaryObject()
        embeddedFilesDictionary.update({
                NameObject("/EmbeddedFiles"): embeddedFilesNamesDictionary
                })
        # Update the root
        self._root_object.update({
                NameObject("/Names"): embeddedFilesDictionary
                })            
                
                
=======
    def appendPagesFromReader(self, reader, after_page_append=None):
        """
        Copy pages from reader to writer. Includes an optional callback parameter
        which is invoked after pages are appended to the writer.
        
        :param reader: a PdfFileReader object from which to copy page
            annotations to this writer object.  The writer's annots
        will then be updated
        :callback after_page_append (function): Callback function that is invoked after
            each page is appended to the writer. Callback signature:

            :param writer_pageref (PDF page reference): Reference to the page
                appended to the writer.
        """
        # Get page count from writer and reader
        reader_num_pages = reader.getNumPages()
        writer_num_pages = self.getNumPages()

        # Copy pages from reader to writer
        for rpagenum in range(0, reader_num_pages):
            reader_page = reader.getPage(rpagenum)
            self.addPage(reader_page)
            writer_page = self.getPage(writer_num_pages+rpagenum)
            # Trigger callback, pass writer page as parameter
            if callable(after_page_append): after_page_append(writer_page)

    def updatePageFormFieldValues(self, page, fields):
        '''
        Update the form field values for a given page from a fields dictionary.
        Copy field texts and values from fields to page.

        :param page: Page reference from PDF writer where the annotations
            and field data will be updated.
        :param fields: a Python dictionary of field names (/T) and text
            values (/V)
        '''
        # Iterate through pages, update field values
        for j in range(0, len(page['/Annots'])):
            writer_annot = page['/Annots'][j].getObject()
            for field in fields:
                if writer_annot.get('/T') == field:
                    writer_annot.update({
                        NameObject("/V"): TextStringObject(fields[field])
                    })

    def cloneReaderDocumentRoot(self, reader):
        '''
        Copy the reader document root to the writer.
        
        :param reader:  PdfFileReader from the document root should be copied.
        :callback after_page_append
        '''
        self._root_object = reader.trailer['/Root']

    def cloneDocumentFromReader(self, reader, after_page_append=None):
        '''
        Create a copy (clone) of a document from a PDF file reader

        :param reader: PDF file reader instance from which the clone
            should be created.
        :callback after_page_append (function): Callback function that is invoked after
            each page is appended to the writer. Signature includes a reference to the
            appended page (delegates to appendPagesFromReader). Callback signature:

            :param writer_pageref (PDF page reference): Reference to the page just
                appended to the document.
        '''
        self.cloneReaderDocumentRoot(reader)
        self.appendPagesFromReader(reader, after_page_append)

>>>>>>> 02de326f
    def encrypt(self, user_pwd, owner_pwd = None, use_128bit = True):
        """
        Encrypt this PDF file with the PDF Standard encryption handler.

        :param str user_pwd: The "user password", which allows for opening
            and reading the PDF file with the restrictions provided.
        :param str owner_pwd: The "owner password", which allows for
            opening the PDF files without any restrictions.  By default,
            the owner password is the same as the user password.
        :param bool use_128bit: flag as to whether to use 128bit
            encryption.  When false, 40bit encryption will be used.  By default,
            this flag is on.
        """
        import time, random
        if owner_pwd == None:
            owner_pwd = user_pwd
        if use_128bit:
            V = 2
            rev = 3
            keylen = int(128 / 8)
        else:
            V = 1
            rev = 2
            keylen = int(40 / 8)
        # permit everything:
        P = -1
        O = ByteStringObject(_alg33(owner_pwd, user_pwd, rev, keylen))
        ID_1 = ByteStringObject(md5(b_(repr(time.time()))).digest())
        ID_2 = ByteStringObject(md5(b_(repr(random.random()))).digest())
        self._ID = ArrayObject((ID_1, ID_2))
        if rev == 2:
            U, key = _alg34(user_pwd, O, P, ID_1)
        else:
            assert rev == 3
            U, key = _alg35(user_pwd, rev, keylen, O, P, ID_1, False)
        encrypt = DictionaryObject()
        encrypt[NameObject("/Filter")] = NameObject("/Standard")
        encrypt[NameObject("/V")] = NumberObject(V)
        if V == 2:
            encrypt[NameObject("/Length")] = NumberObject(keylen * 8)
        encrypt[NameObject("/R")] = NumberObject(rev)
        encrypt[NameObject("/O")] = ByteStringObject(O)
        encrypt[NameObject("/U")] = ByteStringObject(U)
        encrypt[NameObject("/P")] = NumberObject(P)
        self._encrypt = self._addObject(encrypt)
        self._encrypt_key = key

    def write(self, stream):
        """
        Writes the collection of pages added to this object out as a PDF file.

        :param stream: An object to write the file to.  The object must support
            the write method and the tell method, similar to a file object.
        """
        if hasattr(stream, 'mode') and 'b' not in stream.mode:
            warnings.warn("File <%s> to write to is not in binary mode. It may not be written to correctly." % stream.name)
        debug = False
        import struct

        if not self._root:
            self._root = self._addObject(self._root_object)

        externalReferenceMap = {}

        # PDF objects sometimes have circular references to their /Page objects
        # inside their object tree (for example, annotations).  Those will be
        # indirect references to objects that we've recreated in this PDF.  To
        # address this problem, PageObject's store their original object
        # reference number, and we add it to the external reference map before
        # we sweep for indirect references.  This forces self-page-referencing
        # trees to reference the correct new object location, rather than
        # copying in a new copy of the page object.
        for objIndex in range(len(self._objects)):
            obj = self._objects[objIndex]
            if isinstance(obj, PageObject) and obj.indirectRef != None:
                data = obj.indirectRef
                if data.pdf not in externalReferenceMap:
                    externalReferenceMap[data.pdf] = {}
                if data.generation not in externalReferenceMap[data.pdf]:
                    externalReferenceMap[data.pdf][data.generation] = {}
                externalReferenceMap[data.pdf][data.generation][data.idnum] = IndirectObject(objIndex + 1, 0, self)

        self.stack = []
        if debug: print(("ERM:", externalReferenceMap, "root:", self._root))
        self._sweepIndirectReferences(externalReferenceMap, self._root)
        del self.stack

        # Begin writing:
        object_positions = []
        stream.write(self._header + b_("\n"))
        for i in range(len(self._objects)):
            idnum = (i + 1)
            obj = self._objects[i]
            object_positions.append(stream.tell())
            stream.write(b_(str(idnum) + " 0 obj\n"))
            key = None
            if hasattr(self, "_encrypt") and idnum != self._encrypt.idnum:
                pack1 = struct.pack("<i", i + 1)[:3]
                pack2 = struct.pack("<i", 0)[:2]
                key = self._encrypt_key + pack1 + pack2
                assert len(key) == (len(self._encrypt_key) + 5)
                md5_hash = md5(key).digest()
                key = md5_hash[:min(16, len(self._encrypt_key) + 5)]
            obj.writeToStream(stream, key)
            stream.write(b_("\nendobj\n"))

        # xref table
        xref_location = stream.tell()
        stream.write(b_("xref\n"))
        stream.write(b_("0 %s\n" % (len(self._objects) + 1)))
        stream.write(b_("%010d %05d f \n" % (0, 65535)))
        for offset in object_positions:
            stream.write(b_("%010d %05d n \n" % (offset, 0)))

        # trailer
        stream.write(b_("trailer\n"))
        trailer = DictionaryObject()
        trailer.update({
                NameObject("/Size"): NumberObject(len(self._objects) + 1),
                NameObject("/Root"): self._root,
                NameObject("/Info"): self._info,
                })
        if hasattr(self, "_ID"):
            trailer[NameObject("/ID")] = self._ID
        if hasattr(self, "_encrypt"):
            trailer[NameObject("/Encrypt")] = self._encrypt
        trailer.writeToStream(stream, None)

        # eof
        stream.write(b_("\nstartxref\n%s\n%%%%EOF\n" % (xref_location)))

    def addMetadata(self, infos):
        """
        Add custom metadata to the output.

        :param dict infos: a Python dictionary where each key is a field
            and each value is your new metadata.
        """
        args = {}
        for key, value in list(infos.items()):
            args[NameObject(key)] = createStringObject(value)
        self.getObject(self._info).update(args)

    def _sweepIndirectReferences(self, externMap, data):
        debug = False
        if debug: print((data, "TYPE", data.__class__.__name__))
        if isinstance(data, DictionaryObject):
            for key, value in list(data.items()):
                origvalue = value
                value = self._sweepIndirectReferences(externMap, value)
                if isinstance(value, StreamObject):
                    # a dictionary value is a stream.  streams must be indirect
                    # objects, so we need to change this value.
                    value = self._addObject(value)
                data[key] = value
            return data
        elif isinstance(data, ArrayObject):
            for i in range(len(data)):
                value = self._sweepIndirectReferences(externMap, data[i])
                if isinstance(value, StreamObject):
                    # an array value is a stream.  streams must be indirect
                    # objects, so we need to change this value
                    value = self._addObject(value)
                data[i] = value
            return data
        elif isinstance(data, IndirectObject):
            # internal indirect references are fine
            if data.pdf == self:
                if data.idnum in self.stack:
                    return data
                else:
                    self.stack.append(data.idnum)
                    realdata = self.getObject(data)
                    self._sweepIndirectReferences(externMap, realdata)
                    return data
            else:
                newobj = externMap.get(data.pdf, {}).get(data.generation, {}).get(data.idnum, None)
                if newobj == None:
                    newobj = data.pdf.getObject(data)
                    self._objects.append(None) # placeholder
                    idnum = len(self._objects)
                    newobj_ido = IndirectObject(idnum, 0, self)
                    if data.pdf not in externMap:
                        externMap[data.pdf] = {}
                    if data.generation not in externMap[data.pdf]:
                        externMap[data.pdf][data.generation] = {}
                    externMap[data.pdf][data.generation][data.idnum] = newobj_ido
                    newobj = self._sweepIndirectReferences(externMap, newobj)
                    self._objects[idnum-1] = newobj
                    return newobj_ido
                return newobj
        else:
            return data

    def getReference(self, obj):
        idnum = self._objects.index(obj) + 1
        ref = IndirectObject(idnum, 0, self)
        assert ref.getObject() == obj
        return ref

    def getOutlineRoot(self):
        if '/Outlines' in self._root_object:
            outline = self._root_object['/Outlines']
            idnum = self._objects.index(outline) + 1
            outlineRef = IndirectObject(idnum, 0, self)
            assert outlineRef.getObject() == outline
        else:
            outline = TreeObject()
            outline.update({ })
            outlineRef = self._addObject(outline)
            self._root_object[NameObject('/Outlines')] = outlineRef

        return outline

    def getNamedDestRoot(self):
        if '/Names' in self._root_object and isinstance(self._root_object['/Names'], DictionaryObject):
            names = self._root_object['/Names']
            idnum = self._objects.index(names) + 1
            namesRef = IndirectObject(idnum, 0, self)
            assert namesRef.getObject() == names
            if '/Dests' in names and isinstance(names['/Dests'], DictionaryObject):
                dests = names['/Dests']
                idnum = self._objects.index(dests) + 1
                destsRef = IndirectObject(idnum, 0, self)
                assert destsRef.getObject() == dests
                if '/Names' in dests:
                    nd = dests['/Names']
                else:
                    nd = ArrayObject()
                    dests[NameObject('/Names')] = nd
            else:
                dests = DictionaryObject()
                destsRef = self._addObject(dests)
                names[NameObject('/Dests')] = destsRef
                nd = ArrayObject()
                dests[NameObject('/Names')] = nd

        else:
            names = DictionaryObject()
            namesRef = self._addObject(names)
            self._root_object[NameObject('/Names')] = namesRef
            dests = DictionaryObject()
            destsRef = self._addObject(dests)
            names[NameObject('/Dests')] = destsRef
            nd = ArrayObject()
            dests[NameObject('/Names')] = nd

        return nd

    def addBookmarkDestination(self, dest, parent=None):
        destRef = self._addObject(dest)

        outlineRef = self.getOutlineRoot()

        if parent == None:
            parent = outlineRef

        parent = parent.getObject()
        #print parent.__class__.__name__
        parent.addChild(destRef, self)

        return destRef

    def addBookmarkDict(self, bookmark, parent=None):
        bookmarkObj = TreeObject()
        for k, v in list(bookmark.items()):
            bookmarkObj[NameObject(str(k))] = v
        bookmarkObj.update(bookmark)

        if '/A' in bookmark:
            action = DictionaryObject()
            for k, v in list(bookmark['/A'].items()):
                action[NameObject(str(k))] = v
            actionRef = self._addObject(action)
            bookmarkObj[NameObject('/A')] = actionRef

        bookmarkRef = self._addObject(bookmarkObj)

        outlineRef = self.getOutlineRoot()

        if parent == None:
            parent = outlineRef

        parent = parent.getObject()
        parent.addChild(bookmarkRef, self)

        return bookmarkRef

    def addBookmark(self, title, pagenum, parent=None, color=None, bold=False, italic=False, fit='/Fit', *args):
        """
        Add a bookmark to this PDF file.

        :param str title: Title to use for this bookmark.
        :param int pagenum: Page number this bookmark will point to.
        :param parent: A reference to a parent bookmark to create nested
            bookmarks.
        :param tuple color: Color of the bookmark as a red, green, blue tuple
            from 0.0 to 1.0
        :param bool bold: Bookmark is bold
        :param bool italic: Bookmark is italic
        :param str fit: The fit of the destination page. See
            :meth:`addLink()<addLink>` for details.
        """
        pageRef = self.getObject(self._pages)['/Kids'][pagenum]
        action = DictionaryObject()
        zoomArgs = []
        for a in args:
            if a is not None:
                zoomArgs.append(NumberObject(a))
            else:
                zoomArgs.append(NullObject())
        dest = Destination(NameObject("/"+title + " bookmark"), pageRef, NameObject(fit), *zoomArgs)
        destArray = dest.getDestArray()
        action.update({
            NameObject('/D') : destArray,
            NameObject('/S') : NameObject('/GoTo')
        })
        actionRef = self._addObject(action)

        outlineRef = self.getOutlineRoot()

        if parent == None:
            parent = outlineRef

        bookmark = TreeObject()

        bookmark.update({
            NameObject('/A'): actionRef,
            NameObject('/Title'): createStringObject(title),
        })

        if color is not None:
            bookmark.update({NameObject('/C'): ArrayObject([FloatObject(c) for c in color])})

        format = 0
        if italic:
            format += 1
        if bold:
            format += 2
        if format:
            bookmark.update({NameObject('/F'): NumberObject(format)})

        bookmarkRef = self._addObject(bookmark)

        parent = parent.getObject()
        parent.addChild(bookmarkRef, self)

        return bookmarkRef

    def addNamedDestinationObject(self, dest):
        destRef = self._addObject(dest)

        nd = self.getNamedDestRoot()
        nd.extend([dest['/Title'], destRef])

        return destRef

    def addNamedDestination(self, title, pagenum):
        pageRef = self.getObject(self._pages)['/Kids'][pagenum]
        dest = DictionaryObject()
        dest.update({
            NameObject('/D') : ArrayObject([pageRef, NameObject('/FitH'), NumberObject(826)]),
            NameObject('/S') : NameObject('/GoTo')
        })

        destRef = self._addObject(dest)
        nd = self.getNamedDestRoot()

        nd.extend([title, destRef])

        return destRef

    def removeLinks(self):
        """
        Removes links and annotations from this output.
        """
        pages = self.getObject(self._pages)['/Kids']
        for page in pages:
            pageRef = self.getObject(page)
            if "/Annots" in pageRef:
                del pageRef['/Annots']

    def removeImages(self, ignoreByteStringObject=False):
        """
        Removes images from this output.

        :param bool ignoreByteStringObject: optional parameter
            to ignore ByteString Objects.
        """
        pages = self.getObject(self._pages)['/Kids']
        for j in range(len(pages)):
            page = pages[j]
            pageRef = self.getObject(page)
            content = pageRef['/Contents'].getObject()
            if not isinstance(content, ContentStream):
                content = ContentStream(content, pageRef)

            _operations = []
            seq_graphics = False
            for operands, operator in content.operations:
                if operator == b_('Tj'):
                    text = operands[0]
                    if ignoreByteStringObject:
                        if not isinstance(text, TextStringObject):
                            operands[0] = TextStringObject()
                elif operator == b_("'"):
                    text = operands[0]
                    if ignoreByteStringObject:
                        if not isinstance(text, TextStringObject):
                            operands[0] = TextStringObject()
                elif operator == b_('"'):
                    text = operands[2]
                    if ignoreByteStringObject:
                        if not isinstance(text, TextStringObject):
                            operands[2] = TextStringObject()
                elif operator == b_("TJ"):
                    for i in range(len(operands[0])):
                        if ignoreByteStringObject:
                            if not isinstance(operands[0][i], TextStringObject):
                                operands[0][i] = TextStringObject()

                if operator == b_('q'):
                    seq_graphics = True
                if operator == b_('Q'):
                    seq_graphics = False
                if seq_graphics:
                    if operator in [b_('cm'), b_('w'), b_('J'), b_('j'), b_('M'), b_('d'), b_('ri'), b_('i'),
                            b_('gs'), b_('W'), b_('b'), b_('s'), b_('S'), b_('f'), b_('F'), b_('n'), b_('m'), b_('l'),
                            b_('c'), b_('v'), b_('y'), b_('h'), b_('B'), b_('Do'), b_('sh')]:
                        continue
                if operator == b_('re'):
                    continue
                _operations.append((operands, operator))

            content.operations = _operations
            pageRef.__setitem__(NameObject('/Contents'), content)

    def removeText(self, ignoreByteStringObject=False):
        """
        Removes images from this output.

        :param bool ignoreByteStringObject: optional parameter
            to ignore ByteString Objects.
        """
        pages = self.getObject(self._pages)['/Kids']
        for j in range(len(pages)):
            page = pages[j]
            pageRef = self.getObject(page)
            content = pageRef['/Contents'].getObject()
            if not isinstance(content, ContentStream):
                content = ContentStream(content, pageRef)
            for operands,operator in content.operations:
                if operator == b_('Tj'):
                    text = operands[0]
                    if not ignoreByteStringObject:
                        if isinstance(text, TextStringObject):
                            operands[0] = TextStringObject()
                    else:
                        if isinstance(text, TextStringObject) or \
                                isinstance(text, ByteStringObject):
                            operands[0] = TextStringObject()
                elif operator == b_("'"):
                    text = operands[0]
                    if not ignoreByteStringObject:
                        if isinstance(text, TextStringObject):
                            operands[0] = TextStringObject()
                    else:
                        if isinstance(text, TextStringObject) or \
                                isinstance(text, ByteStringObject):
                            operands[0] = TextStringObject()
                elif operator == b_('"'):
                    text = operands[2]
                    if not ignoreByteStringObject:
                        if isinstance(text, TextStringObject):
                            operands[2] = TextStringObject()
                    else:
                        if isinstance(text, TextStringObject) or \
                                isinstance(text, ByteStringObject):
                            operands[2] = TextStringObject()
                elif operator == b_("TJ"):
                    for i in range(len(operands[0])):
                        if not ignoreByteStringObject:
                            if isinstance(operands[0][i], TextStringObject):
                                operands[0][i] = TextStringObject()
                        else:
                            if isinstance(operands[0][i], TextStringObject) or \
                                    isinstance(operands[0][i], ByteStringObject):
                                operands[0][i] = TextStringObject()

            pageRef.__setitem__(NameObject('/Contents'), content)

    def addLink(self, pagenum, pagedest, rect, border=None, fit='/Fit', *args):
        """
        Add an internal link from a rectangular area to the specified page.

        :param int pagenum: index of the page on which to place the link.
        :param int pagedest: index of the page to which the link should go.
        :param rect: :class:`RectangleObject<PyPDF2.generic.RectangleObject>` or array of four
            integers specifying the clickable rectangular area
            ``[xLL, yLL, xUR, yUR]``, or string in the form ``"[ xLL yLL xUR yUR ]"``.
        :param border: if provided, an array describing border-drawing
            properties. See the PDF spec for details. No border will be
            drawn if this argument is omitted.
        :param str fit: Page fit or 'zoom' option (see below). Additional arguments may need
            to be supplied. Passing ``None`` will be read as a null value for that coordinate.

        Valid zoom arguments (see Table 8.2 of the PDF 1.7 reference for details):
             /Fit       No additional arguments
             /XYZ       [left] [top] [zoomFactor]
             /FitH      [top]
             /FitV      [left]
             /FitR      [left] [bottom] [right] [top]
             /FitB      No additional arguments
             /FitBH     [top]
             /FitBV     [left]
        """

        pageLink = self.getObject(self._pages)['/Kids'][pagenum]
        pageDest = self.getObject(self._pages)['/Kids'][pagedest] #TODO: switch for external link
        pageRef = self.getObject(pageLink)

        if border is not None:
            borderArr = [NameObject(n) for n in border[:3]]
            if len(border) == 4:
                dashPattern = ArrayObject([NameObject(n) for n in border[3]])
                borderArr.append(dashPattern)
        else:
            borderArr = [NumberObject(0)] * 3

        if isString(rect):
            rect = NameObject(rect)
        elif isinstance(rect, RectangleObject):
            pass
        else:
            rect = RectangleObject(rect)

        zoomArgs = []
        for a in args:
            if a is not None:
                zoomArgs.append(NumberObject(a))
            else:
                zoomArgs.append(NullObject())
        dest = Destination(NameObject("/LinkName"), pageDest, NameObject(fit), *zoomArgs) #TODO: create a better name for the link
        destArray = dest.getDestArray()

        lnk = DictionaryObject()
        lnk.update({
            NameObject('/Type'): NameObject('/Annot'),
            NameObject('/Subtype'): NameObject('/Link'),
            NameObject('/P'): pageLink,
            NameObject('/Rect'): rect,
            NameObject('/Border'): ArrayObject(borderArr),
            NameObject('/Dest'): destArray
        })
        lnkRef = self._addObject(lnk)

        if "/Annots" in pageRef:
            pageRef['/Annots'].append(lnkRef)
        else:
            pageRef[NameObject('/Annots')] = ArrayObject([lnkRef])

    _valid_layouts = ['/NoLayout', '/SinglePage', '/OneColumn', '/TwoColumnLeft', '/TwoColumnRight', '/TwoPageLeft', '/TwoPageRight']

    def getPageLayout(self):
        """
        Get the page layout.
        See :meth:`setPageLayout()<PdfFileWriter.setPageLayout>` for a description of valid layouts.

        :return: Page layout currently being used.
        :rtype: str, None if not specified
        """
        try:
            return self._root_object['/PageLayout']
        except KeyError:
            return None

    def setPageLayout(self, layout):
        """
        Set the page layout

        :param str layout: The page layout to be used

        Valid layouts are:
             /NoLayout        Layout explicitly not specified
             /SinglePage      Show one page at a time
             /OneColumn       Show one column at a time
             /TwoColumnLeft   Show pages in two columns, odd-numbered pages on the left
             /TwoColumnRight  Show pages in two columns, odd-numbered pages on the right
             /TwoPageLeft     Show two pages at a time, odd-numbered pages on the left
             /TwoPageRight    Show two pages at a time, odd-numbered pages on the right
        """
        if not isinstance(layout, NameObject):
            if layout not in self._valid_layouts:
                warnings.warn("Layout should be one of: {}".format(', '.join(self._valid_layouts)))
            layout = NameObject(layout)
        self._root_object.update({NameObject('/PageLayout'): layout})

    pageLayout = property(getPageLayout, setPageLayout)
    """Read and write property accessing the :meth:`getPageLayout()<PdfFileWriter.getPageLayout>`
    and :meth:`setPageLayout()<PdfFileWriter.setPageLayout>` methods."""

    _valid_modes = ['/UseNone', '/UseOutlines', '/UseThumbs', '/FullScreen', '/UseOC', '/UseAttachments']

    def getPageMode(self):
        """
        Get the page mode.
        See :meth:`setPageMode()<PdfFileWriter.setPageMode>` for a description
        of valid modes.

        :return: Page mode currently being used.
        :rtype: str, None if not specified
        """
        try:
            return self._root_object['/PageMode']
        except KeyError:
            return None

    def setPageMode(self, mode):
        """
        Set the page mode.

        :param str mode: The page mode to use.

        Valid modes are:
            /UseNone         Do not show outlines or thumbnails panels
            /UseOutlines     Show outlines (aka bookmarks) panel
            /UseThumbs       Show page thumbnails panel
            /FullScreen      Fullscreen view
            /UseOC           Show Optional Content Group (OCG) panel
            /UseAttachments  Show attachments panel
        """
        if not isinstance(mode, NameObject):
            if mode not in self._valid_modes:
                warnings.warn("Mode should be one of: {}".format(', '.join(self._valid_modes)))
            mode = NameObject(mode)
        self._root_object.update({NameObject('/PageMode'): mode})

    pageMode = property(getPageMode, setPageMode)
    """Read and write property accessing the :meth:`getPageMode()<PdfFileWriter.getPageMode>`
    and :meth:`setPageMode()<PdfFileWriter.setPageMode>` methods."""


class PdfFileReader(object):
    """
    Initializes a PdfFileReader object.  This operation can take some time, as
    the PDF stream's cross-reference tables are read into memory.

    :param stream: A File object or an object that supports the standard read
        and seek methods similar to a File object. Could also be a
        string representing a path to a PDF file.
    :param bool strict: Determines whether user should be warned of all
        problems and also causes some correctable problems to be fatal.
        Defaults to ``True``.
    :param warndest: Destination for logging warnings (defaults to
        ``sys.stderr``).
    :param bool overwriteWarnings: Determines whether to override Python's
        ``warnings.py`` module with a custom implementation (defaults to
        ``True``).
    """
    def __init__(self, stream, strict=True, warndest = None, overwriteWarnings = True):
        if overwriteWarnings:
            # have to dynamically override the default showwarning since there are no
            # public methods that specify the 'file' parameter
            def _showwarning(message, category, filename, lineno, file=warndest, line=None):
                if file is None:
                    file = sys.stderr
                try:
                    file.write(formatWarning(message, category, filename, lineno, line))
                except IOError:
                    pass
            warnings.showwarning = _showwarning
        self.strict = strict
        self.flattenedPages = None
        self.resolvedObjects = {}
        self.xrefIndex = 0
        if hasattr(stream, 'mode') and 'b' not in stream.mode:
            warnings.warn("PdfFileReader stream/file object is not in binary mode. It may not be read correctly.", utils.PdfReadWarning)
        if isString(stream):
            fileobj = open(stream, 'rb')
            stream = BytesIO(b_(fileobj.read()))
            fileobj.close()
        self.read(stream)
        self.stream = stream

        self._override_encryption = False

    def getDocumentInfo(self):
        """
        Retrieves the PDF file's document information dictionary, if it exists.
        Note that some PDF files use metadata streams instead of docinfo
        dictionaries, and these metadata streams will not be accessed by this
        function.

        :return: the document information of this PDF file
        :rtype: :class:`DocumentInformation<pdf.DocumentInformation>` or ``None`` if none exists.
        """
        if "/Info" not in self.trailer:
            return None
        obj = self.trailer['/Info']
        retval = DocumentInformation()
        retval.update(obj)
        return retval

    documentInfo = property(lambda self: self.getDocumentInfo(), None, None)
    """Read-only property that accesses the :meth:`getDocumentInfo()<PdfFileReader.getDocumentInfo>` function."""

    def getXmpMetadata(self):
        """
        Retrieves XMP (Extensible Metadata Platform) data from the PDF document
        root.

        :return: a :class:`XmpInformation<xmp.XmpInformation>`
            instance that can be used to access XMP metadata from the document.
        :rtype: :class:`XmpInformation<xmp.XmpInformation>` or
            ``None`` if no metadata was found on the document root.
        """
        try:
            self._override_encryption = True
            return self.trailer["/Root"].getXmpMetadata()
        finally:
            self._override_encryption = False

    xmpMetadata = property(lambda self: self.getXmpMetadata(), None, None)
    """
    Read-only property that accesses the
    :meth:`getXmpMetadata()<PdfFileReader.getXmpMetadata>` function.
    """

    def getNumPages(self):
        """
        Calculates the number of pages in this PDF file.

        :return: number of pages
        :rtype: int
        :raises PdfReadError: if file is encrypted and restrictions prevent
            this action.
        """

        # Flattened pages will not work on an Encrypted PDF;
        # the PDF file's page count is used in this case. Otherwise,
        # the original method (flattened page count) is used.
        if self.isEncrypted:
            try:
                self._override_encryption = True
                self.decrypt('')
                return self.trailer["/Root"]["/Pages"]["/Count"]
            except:
                raise utils.PdfReadError("File has not been decrypted")
            finally:
                self._override_encryption = False
        else:
            if self.flattenedPages == None:
                self._flatten()
            return len(self.flattenedPages)

    numPages = property(lambda self: self.getNumPages(), None, None)
    """
    Read-only property that accesses the
    :meth:`getNumPages()<PdfFileReader.getNumPages>` function.
    """

    def getPage(self, pageNumber):
        """
        Retrieves a page by number from this PDF file.

        :param int pageNumber: The page number to retrieve
            (pages begin at zero)
        :return: a :class:`PageObject<pdf.PageObject>` instance.
        :rtype: :class:`PageObject<pdf.PageObject>`
        """
        ## ensure that we're not trying to access an encrypted PDF
        #assert not self.trailer.has_key("/Encrypt")
        if self.flattenedPages == None:
            self._flatten()
        return self.flattenedPages[pageNumber]

    namedDestinations = property(lambda self:
                                  self.getNamedDestinations(), None, None)
    """
    Read-only property that accesses the
    :meth:`getNamedDestinations()<PdfFileReader.getNamedDestinations>` function.
    """

    # A select group of relevant field attributes. For the complete list,
    # see section 8.6.2 of the PDF 1.7 reference.

    def getFields(self, tree = None, retval = None, fileobj = None):
        """
        Extracts field data if this PDF contains interactive form fields.
        The *tree* and *retval* parameters are for recursive use.

        :param fileobj: A file object (usually a text file) to write
            a report to on all interactive form fields found.
        :return: A dictionary where each key is a field name, and each
            value is a :class:`Field<PyPDF2.generic.Field>` object. By
            default, the mapping name is used for keys.
        :rtype: dict, or ``None`` if form data could not be located.
        """
        fieldAttributes = {"/FT" : "Field Type", "/Parent" : "Parent",
                       "/T" : "Field Name", "/TU" : "Alternate Field Name",
                       "/TM" : "Mapping Name", "/Ff" : "Field Flags",
                       "/V" : "Value", "/DV" : "Default Value"}
        if retval == None:
            retval = {}
            catalog = self.trailer["/Root"]
            # get the AcroForm tree
            if "/AcroForm" in catalog:
                tree = catalog["/AcroForm"]
            else:
                return None
        if tree == None:
            return retval

        self._checkKids(tree, retval, fileobj)
        for attr in fieldAttributes:
            if attr in tree:
                # Tree is a field
                self._buildField(tree, retval, fileobj, fieldAttributes)
                break

        if "/Fields" in tree:
            fields = tree["/Fields"]
            for f in fields:
                field = f.getObject()
                self._buildField(field, retval, fileobj, fieldAttributes)

        return retval

    def _buildField(self, field, retval, fileobj, fieldAttributes):
        self._checkKids(field, retval, fileobj)
        try:
            key = field["/TM"]
        except KeyError:
            try:
                key = field["/T"]
            except KeyError:
                # Ignore no-name field for now
                return
        if fileobj:
            self._writeField(fileobj, field, fieldAttributes)
            fileobj.write("\n")
        retval[key] = Field(field)

    def _checkKids(self, tree, retval, fileobj):
        if "/Kids" in tree:
            # recurse down the tree
            for kid in tree["/Kids"]:
                self.getFields(kid.getObject(), retval, fileobj)

    def _writeField(self, fileobj, field, fieldAttributes):
        order = ["/TM", "/T", "/FT", "/Parent", "/TU", "/Ff", "/V", "/DV"]
        for attr in order:
            attrName = fieldAttributes[attr]
            try:
                if attr == "/FT":
                    # Make the field type value more clear
                    types = {"/Btn":"Button", "/Tx":"Text", "/Ch": "Choice",
                             "/Sig":"Signature"}
                    if field[attr] in types:
                        fileobj.write(attrName + ": " + types[field[attr]] + "\n")
                elif attr == "/Parent":
                    # Let's just write the name of the parent
                    try:
                        name = field["/Parent"]["/TM"]
                    except KeyError:
                        name = field["/Parent"]["/T"]
                    fileobj.write(attrName + ": " + name + "\n")
                else:
                    fileobj.write(attrName + ": " + str(field[attr]) + "\n")
            except KeyError:
                # Field attribute is N/A or unknown, so don't write anything
                pass

    def getNamedDestinations(self, tree=None, retval=None):
        """
        Retrieves the named destinations present in the document.

        :return: a dictionary which maps names to
            :class:`Destinations<PyPDF2.generic.Destination>`.
        :rtype: dict
        """
        if retval == None:
            retval = {}
            catalog = self.trailer["/Root"]

            # get the name tree
            if "/Dests" in catalog:
                tree = catalog["/Dests"]
            elif "/Names" in catalog:
                names = catalog['/Names']
                if "/Dests" in names:
                    tree = names['/Dests']

        if tree == None:
            return retval

        if "/Kids" in tree:
            # recurse down the tree
            for kid in tree["/Kids"]:
                self.getNamedDestinations(kid.getObject(), retval)

        if "/Names" in tree:
            names = tree["/Names"]
            for i in range(0, len(names), 2):
                key = names[i].getObject()
                val = names[i+1].getObject()
                if isinstance(val, DictionaryObject) and '/D' in val:
                    val = val['/D']
                dest = self._buildDestination(key, val)
                if dest != None:
                    retval[key] = dest

        return retval

    outlines = property(lambda self: self.getOutlines(), None, None)
    """
    Read-only property that accesses the
        :meth:`getOutlines()<PdfFileReader.getOutlines>` function.
    """

    def getOutlines(self, node=None, outlines=None):
        """
        Retrieves the document outline present in the document.

        :return: a nested list of :class:`Destinations<PyPDF2.generic.Destination>`.
        """
        if outlines == None:
            outlines = []
            catalog = self.trailer["/Root"]

            # get the outline dictionary and named destinations
            if "/Outlines" in catalog:
                try:
                    lines = catalog["/Outlines"]
                except utils.PdfReadError:
                    # this occurs if the /Outlines object reference is incorrect
                    # for an example of such a file, see https://unglueit-files.s3.amazonaws.com/ebf/7552c42e9280b4476e59e77acc0bc812.pdf
                    # so continue to load the file without the Bookmarks
                    return outlines

                if "/First" in lines:
                    node = lines["/First"]
            self._namedDests = self.getNamedDestinations()

        if node == None:
          return outlines

        # see if there are any more outlines
        while True:
            outline = self._buildOutline(node)
            if outline:
                outlines.append(outline)

            # check for sub-outlines
            if "/First" in node:
                subOutlines = []
                self.getOutlines(node["/First"], subOutlines)
                if subOutlines:
                    outlines.append(subOutlines)

            if "/Next" not in node:
                break
            node = node["/Next"]

        return outlines

    def _buildDestination(self, title, array):
        page, typ = array[0:2]
        array = array[2:]
        return Destination(title, page, typ, *array)

    def _buildOutline(self, node):
        dest, title, outline = None, None, None

        if "/A" in node and "/Title" in node:
            # Action, section 8.5 (only type GoTo supported)
            title  = node["/Title"]
            action = node["/A"]
            if action["/S"] == "/GoTo":
                dest = action["/D"]
        elif "/Dest" in node and "/Title" in node:
            # Destination, section 8.2.1
            title = node["/Title"]
            dest  = node["/Dest"]

        # if destination found, then create outline
        if dest:
            if isinstance(dest, ArrayObject):
                outline = self._buildDestination(title, dest)
            elif isinstance(dest, Str) and dest in self._namedDests:
                outline = self._namedDests[dest]
                outline[NameObject("/Title")] = title
            else:
                raise utils.PdfReadError("Unexpected destination %r" % dest)
        return outline

    pages = property(lambda self: ConvertFunctionsToVirtualList(self.getNumPages, self.getPage),
        None, None)
    """
    Read-only property that emulates a list based upon the
    :meth:`getNumPages()<PdfFileReader.getNumPages>` and
    :meth:`getPage()<PdfFileReader.getPage>` methods.
    """

    def getPageLayout(self):
        """
        Get the page layout.
        See :meth:`setPageLayout()<PdfFileWriter.setPageLayout>`
        for a description of valid layouts.

        :return: Page layout currently being used.
        :rtype: ``str``, ``None`` if not specified
        """
        try:
            return self.trailer['/Root']['/PageLayout']
        except KeyError:
            return None

    pageLayout = property(getPageLayout)
    """Read-only property accessing the
    :meth:`getPageLayout()<PdfFileReader.getPageLayout>` method."""

    def getPageMode(self):
        """
        Get the page mode.
        See :meth:`setPageMode()<PdfFileWriter.setPageMode>`
        for a description of valid modes.

        :return: Page mode currently being used.
        :rtype: ``str``, ``None`` if not specified
        """
        try:
            return self.trailer['/Root']['/PageMode']
        except KeyError:
            return None

    pageMode = property(getPageMode)
    """Read-only property accessing the
    :meth:`getPageMode()<PdfFileReader.getPageMode>` method."""

    def _flatten(self, pages=None, inherit=None, indirectRef=None):
        inheritablePageAttributes = (
            NameObject("/Resources"), NameObject("/MediaBox"),
            NameObject("/CropBox"), NameObject("/Rotate")
            )
        if inherit == None:
            inherit = dict()
        if pages == None:
            self.flattenedPages = []
            catalog = self.trailer["/Root"].getObject()
            pages = catalog["/Pages"].getObject()

        t = "/Pages"
        if "/Type" in pages:
            t = pages["/Type"]

        if t == "/Pages":
            for attr in inheritablePageAttributes:
                if attr in pages:
                    inherit[attr] = pages[attr]
            for page in pages["/Kids"]:
                addt = {}
                if isinstance(page, IndirectObject):
                    addt["indirectRef"] = page
                self._flatten(page.getObject(), inherit, **addt)
        elif t == "/Page":
            for attr, value in list(inherit.items()):
                # if the page has it's own value, it does not inherit the
                # parent's value:
                if attr not in pages:
                    pages[attr] = value
            pageObj = PageObject(self, indirectRef)
            pageObj.update(pages)
            self.flattenedPages.append(pageObj)

    def _getObjectFromStream(self, indirectReference):
        # indirect reference to object in object stream
        # read the entire object stream into memory
        debug = False
        stmnum, idx = self.xref_objStm[indirectReference.idnum]
        if debug: print(("Here1: %s %s"%(stmnum, idx)))
        objStm = IndirectObject(stmnum, 0, self).getObject()
        if debug: print(("Here2: objStm=%s.. stmnum=%s data=%s"%(objStm, stmnum, objStm.getData())))
        # This is an xref to a stream, so its type better be a stream
        assert objStm['/Type'] == '/ObjStm'
        # /N is the number of indirect objects in the stream
        assert idx < objStm['/N']
        streamData = BytesIO(b_(objStm.getData()))
        for i in range(objStm['/N']):
            objnum = NumberObject.readFromStream(streamData)
            readNonWhitespace(streamData)
            streamData.seek(-1, 1)
            offset = NumberObject.readFromStream(streamData)
            readNonWhitespace(streamData)
            streamData.seek(-1, 1)
            if objnum != indirectReference.idnum:
                # We're only interested in one object
                continue
            if self.strict and idx != i:
                raise utils.PdfReadError("Object is in wrong index.")
            streamData.seek(objStm['/First']+offset, 0)
            if debug:
                pos = streamData.tell()
                streamData.seek(0, 0)
                lines = streamData.readlines()
                for i in range(0, len(lines)):
                    print((lines[i]))
                streamData.seek(pos, 0)
            try:
                obj = readObject(streamData, self)
            except utils.PdfStreamError as e:
                # Stream object cannot be read. Normally, a critical error, but
                # Adobe Reader doesn't complain, so continue (in strict mode?)
                e = sys.exc_info()[1]
                warnings.warn("Invalid stream (index %d) within object %d %d: %s" % \
                      (i, indirectReference.idnum, indirectReference.generation, e), utils.PdfReadWarning)

                if self.strict:
                    raise utils.PdfReadError("Can't read object stream: %s"%e)
                # Replace with null. Hopefully it's nothing important.
                obj = NullObject()
            return obj

        if self.strict: raise utils.PdfReadError("This is a fatal error in strict mode.")
        return NullObject()

    def getObject(self, indirectReference):
        debug = False
        if debug: print(("looking at:", indirectReference.idnum, indirectReference.generation))
        retval = self.cacheGetIndirectObject(indirectReference.generation,
                                                indirectReference.idnum)
        if retval != None:
            return retval
        if indirectReference.generation == 0 and \
                        indirectReference.idnum in self.xref_objStm:
            retval = self._getObjectFromStream(indirectReference)
        elif indirectReference.generation in self.xref and \
                indirectReference.idnum in self.xref[indirectReference.generation]:
            start = self.xref[indirectReference.generation][indirectReference.idnum]
            if debug: print(("  Uncompressed Object", indirectReference.idnum, indirectReference.generation, ":", start))
            self.stream.seek(start, 0)
            idnum, generation = self.readObjectHeader(self.stream)
            if idnum != indirectReference.idnum and self.xrefIndex:
                # Xref table probably had bad indexes due to not being zero-indexed
                if self.strict:
                    raise utils.PdfReadError("Expected object ID (%d %d) does not match actual (%d %d); xref table not zero-indexed." \
                                     % (indirectReference.idnum, indirectReference.generation, idnum, generation))
                else: pass # xref table is corrected in non-strict mode
            elif idnum != indirectReference.idnum:
                # some other problem
                raise utils.PdfReadError("Expected object ID (%d %d) does not match actual (%d %d)." \
                                         % (indirectReference.idnum, indirectReference.generation, idnum, generation))
            assert generation == indirectReference.generation
            retval = readObject(self.stream, self)

            # override encryption is used for the /Encrypt dictionary
            if not self._override_encryption and self.isEncrypted:
                # if we don't have the encryption key:
                if not hasattr(self, '_decryption_key'):
                    raise utils.PdfReadError("file has not been decrypted")
                # otherwise, decrypt here...
                import struct
                pack1 = struct.pack("<i", indirectReference.idnum)[:3]
                pack2 = struct.pack("<i", indirectReference.generation)[:2]
                key = self._decryption_key + pack1 + pack2
                assert len(key) == (len(self._decryption_key) + 5)
                md5_hash = md5(key).digest()
                key = md5_hash[:min(16, len(self._decryption_key) + 5)]
                retval = self._decryptObject(retval, key)
        else:
            warnings.warn("Object %d %d not defined."%(indirectReference.idnum,
                        indirectReference.generation), utils.PdfReadWarning)
            #if self.strict:
            raise utils.PdfReadError("Could not find object.")
        self.cacheIndirectObject(indirectReference.generation,
                    indirectReference.idnum, retval)
        return retval

    def _decryptObject(self, obj, key):
        if isinstance(obj, ByteStringObject) or isinstance(obj, TextStringObject):
            obj = createStringObject(utils.RC4_encrypt(key, obj.original_bytes))
        elif isinstance(obj, StreamObject):
            obj._data = utils.RC4_encrypt(key, obj._data)
        elif isinstance(obj, DictionaryObject):
            for dictkey, value in list(obj.items()):
                obj[dictkey] = self._decryptObject(value, key)
        elif isinstance(obj, ArrayObject):
            for i in range(len(obj)):
                obj[i] = self._decryptObject(obj[i], key)
        return obj

    def readObjectHeader(self, stream):
        # Should never be necessary to read out whitespace, since the
        # cross-reference table should put us in the right spot to read the
        # object header.  In reality... some files have stupid cross reference
        # tables that are off by whitespace bytes.
        extra = False
        utils.skipOverComment(stream)
        extra |= utils.skipOverWhitespace(stream); stream.seek(-1, 1)
        idnum = readUntilWhitespace(stream)
        extra |= utils.skipOverWhitespace(stream); stream.seek(-1, 1)
        generation = readUntilWhitespace(stream)
        obj = stream.read(3)
        readNonWhitespace(stream)
        stream.seek(-1, 1)
        if (extra and self.strict):
            #not a fatal error
            warnings.warn("Superfluous whitespace found in object header %s %s" % \
                          (idnum, generation), utils.PdfReadWarning)
        return int(idnum), int(generation)

    def cacheGetIndirectObject(self, generation, idnum):
        debug = False
        out = self.resolvedObjects.get((generation, idnum))
        if debug and out: print(("cache hit: %d %d"%(idnum, generation)))
        elif debug: print(("cache miss: %d %d"%(idnum, generation)))
        return out

    def cacheIndirectObject(self, generation, idnum, obj):
        # return None # Sometimes we want to turn off cache for debugging.
        if (generation, idnum) in self.resolvedObjects:
            msg = "Overwriting cache for %s %s"%(generation, idnum)
            if self.strict: raise utils.PdfReadError(msg)
            else:           warnings.warn(msg)
        self.resolvedObjects[(generation, idnum)] = obj
        return obj

    def read(self, stream):
        debug = False
        if debug: print(">>read", stream)
        # start at the end:
        stream.seek(-1, 2)
        if not stream.tell():
            raise utils.PdfReadError('Cannot read an empty file')
        last1K = stream.tell() - 1024 + 1 # offset of last 1024 bytes of stream
        line = b_('')
        while line[:5] != b_("%%EOF"):
            if stream.tell() < last1K:
                raise utils.PdfReadError("EOF marker not found")
            line = self.readNextEndLine(stream)
            if debug: print("  line:",line)

        # find startxref entry - the location of the xref table
        line = self.readNextEndLine(stream)
        try:
            startxref = int(line)
        except ValueError:
            # 'startxref' may be on the same line as the location
            if not line.startswith(b_("startxref")):
                raise utils.PdfReadError("startxref not found")
            startxref = int(line[9:].strip())
            warnings.warn("startxref on same line as offset")
        else:
            line = self.readNextEndLine(stream)
            if line[:9] != b_("startxref"):
                raise utils.PdfReadError("startxref not found")

        # read all cross reference tables and their trailers
        self.xref = {}
        self.xref_objStm = {}
        self.trailer = DictionaryObject()
        while True:
            # load the xref table
            stream.seek(startxref, 0)
            x = stream.read(1)
            if x == b_("x"):
                # standard cross-reference table
                ref = stream.read(4)
                if ref[:3] != b_("ref"):
                    raise utils.PdfReadError("xref table read error")
                readNonWhitespace(stream)
                stream.seek(-1, 1)
                firsttime = True; # check if the first time looking at the xref table
                while True:
                    num = readObject(stream, self)
                    if firsttime and num != 0:
                         self.xrefIndex = num
                         warnings.warn("Xref table not zero-indexed. ID numbers for objects will %sbe corrected." % \
                                       ("" if not self.strict else "not "), utils.PdfReadWarning)
                         #if table not zero indexed, could be due to error from when PDF was created
                         #which will lead to mismatched indices later on
                    firsttime = False
                    readNonWhitespace(stream)
                    stream.seek(-1, 1)
                    size = readObject(stream, self)
                    readNonWhitespace(stream)
                    stream.seek(-1, 1)
                    cnt = 0
                    while cnt < size:
                        line = stream.read(20)

                        # It's very clear in section 3.4.3 of the PDF spec
                        # that all cross-reference table lines are a fixed
                        # 20 bytes (as of PDF 1.7). However, some files have
                        # 21-byte entries (or more) due to the use of \r\n
                        # (CRLF) EOL's. Detect that case, and adjust the line
                        # until it does not begin with a \r (CR) or \n (LF).
                        while line[0] in b_("\x0D\x0A"):
                            stream.seek(-20 + 1, 1)
                            line = stream.read(20)

                        # On the other hand, some malformed PDF files
                        # use a single character EOL without a preceeding
                        # space.  Detect that case, and seek the stream
                        # back one character.  (0-9 means we've bled into
                        # the next xref entry, t means we've bled into the
                        # text "trailer"):
                        if line[-1] in b_("0123456789t"):
                            stream.seek(-1, 1)

                        offset, generation = line[:16].split(b_(" "))
                        offset, generation = int(offset), int(generation)
                        if generation not in self.xref:
                            self.xref[generation] = {}
                        if num in self.xref[generation]:
                            # It really seems like we should allow the last
                            # xref table in the file to override previous
                            # ones. Since we read the file backwards, assume
                            # any existing key is already set correctly.
                            pass
                        else:
                            self.xref[generation][num] = offset
                        cnt += 1
                        num += 1
                    readNonWhitespace(stream)
                    stream.seek(-1, 1)
                    trailertag = stream.read(7)
                    if trailertag != b_("trailer"):
                        # more xrefs!
                        stream.seek(-7, 1)
                    else:
                        break
                readNonWhitespace(stream)
                stream.seek(-1, 1)
                newTrailer = readObject(stream, self)
                for key, value in list(newTrailer.items()):
                    if key not in self.trailer:
                        self.trailer[key] = value
                if "/Prev" in newTrailer:
                    startxref = newTrailer["/Prev"]
                else:
                    break
            elif x.isdigit():
                # PDF 1.5+ Cross-Reference Stream
                stream.seek(-1, 1)
                idnum, generation = self.readObjectHeader(stream)
                xrefstream = readObject(stream, self)
                assert xrefstream["/Type"] == "/XRef"
                self.cacheIndirectObject(generation, idnum, xrefstream)
                streamData = BytesIO(b_(xrefstream.getData()))
                # Index pairs specify the subsections in the dictionary. If
                # none create one subsection that spans everything.
                idx_pairs = xrefstream.get("/Index", [0, xrefstream.get("/Size")])
                if debug: print(("read idx_pairs=%s"%list(self._pairs(idx_pairs))))
                entrySizes = xrefstream.get("/W")
                assert len(entrySizes) >= 3
                if self.strict and len(entrySizes) > 3:
                    raise utils.PdfReadError("Too many entry sizes: %s" %entrySizes)

                def getEntry(i):
                    # Reads the correct number of bytes for each entry. See the
                    # discussion of the W parameter in PDF spec table 17.
                    if entrySizes[i] > 0:
                        d = streamData.read(entrySizes[i])
                        return convertToInt(d, entrySizes[i])

                    # PDF Spec Table 17: A value of zero for an element in the
                    # W array indicates...the default value shall be used
                    if i == 0:  return 1 # First value defaults to 1
                    else:       return 0

                def used_before(num, generation):
                    # We move backwards through the xrefs, don't replace any.
                    return num in self.xref.get(generation, []) or \
                            num in self.xref_objStm

                # Iterate through each subsection
                last_end = 0
                for start, size in self._pairs(idx_pairs):
                    # The subsections must increase
                    assert start >= last_end
                    last_end = start + size
                    for num in range(start, start+size):
                        # The first entry is the type
                        xref_type = getEntry(0)
                        # The rest of the elements depend on the xref_type
                        if xref_type == 0:
                            # linked list of free objects
                            next_free_object = getEntry(1)
                            next_generation = getEntry(2)
                        elif xref_type == 1:
                            # objects that are in use but are not compressed
                            byte_offset = getEntry(1)
                            generation = getEntry(2)
                            if generation not in self.xref:
                                self.xref[generation] = {}
                            if not used_before(num, generation):
                                self.xref[generation][num] = byte_offset
                                if debug: print(("XREF Uncompressed: %s %s"%(
                                                num, generation)))
                        elif xref_type == 2:
                            # compressed objects
                            objstr_num = getEntry(1)
                            obstr_idx = getEntry(2)
                            generation = 0 # PDF spec table 18, generation is 0
                            if not used_before(num, generation):
                                if debug: print(("XREF Compressed: %s %s %s"%(
                                        num, objstr_num, obstr_idx)))
                                self.xref_objStm[num] = (objstr_num, obstr_idx)
                        elif self.strict:
                            raise utils.PdfReadError("Unknown xref type: %s"%
                                                        xref_type)

                trailerKeys = "/Root", "/Encrypt", "/Info", "/ID"
                for key in trailerKeys:
                    if key in xrefstream and key not in self.trailer:
                        self.trailer[NameObject(key)] = xrefstream.raw_get(key)
                if "/Prev" in xrefstream:
                    startxref = xrefstream["/Prev"]
                else:
                    break
            else:
                # bad xref character at startxref.  Let's see if we can find
                # the xref table nearby, as we've observed this error with an
                # off-by-one before.
                stream.seek(-11, 1)
                tmp = stream.read(20)
                xref_loc = tmp.find(b_("xref"))
                if xref_loc != -1:
                    startxref -= (10 - xref_loc)
                    continue
                # No explicit xref table, try finding a cross-reference stream.
                stream.seek(startxref, 0)
                found = False
                for look in range(5):
                    if stream.read(1).isdigit():
                        # This is not a standard PDF, consider adding a warning
                        startxref += look
                        found = True
                        break
                if found:
                    continue
                # no xref table found at specified location
                assert False
                break
        #if not zero-indexed, verify that the table is correct; change it if necessary
        if self.xrefIndex and not self.strict:
            loc = stream.tell()
            for gen in self.xref:
                if gen == 65535: continue
                for id in self.xref[gen]:
                    stream.seek(self.xref[gen][id], 0)
                    try:
                        pid, pgen = self.readObjectHeader(stream)
                    except ValueError:
                        break
                    if pid == id - self.xrefIndex:
                        self._zeroXref(gen)
                        break
                    #if not, then either it's just plain wrong, or the non-zero-index is actually correct
            stream.seek(loc, 0) #return to where it was

    def _zeroXref(self, generation):
        self.xref[generation] = dict( (k-self.xrefIndex, v) for (k, v) in list(self.xref[generation].items()) )

    def _pairs(self, array):
        i = 0
        while True:
            yield array[i], array[i+1]
            i += 2
            if (i+1) >= len(array):
                break

    def readNextEndLine(self, stream):
        debug = False
        if debug: print(">>readNextEndLine")
        line = b_("")
        while True:
            # Prevent infinite loops in malformed PDFs
            if stream.tell() == 0:
                raise utils.PdfReadError("Could not read malformed PDF file")
            x = stream.read(1)
            if debug: print(("  x:", x, "%x"%ord(x)))
            if stream.tell() < 2:
                raise utils.PdfReadError("EOL marker not found")
            stream.seek(-2, 1)
            if x == b_('\n') or x == b_('\r'): ## \n = LF; \r = CR
                crlf = False
                while x == b_('\n') or x == b_('\r'):
                    if debug:
                        if ord(x) == 0x0D: print("  x is CR 0D")
                        elif ord(x) == 0x0A: print("  x is LF 0A")
                    x = stream.read(1)
                    if x == b_('\n') or x == b_('\r'): # account for CR+LF
                        stream.seek(-1, 1)
                        crlf = True
                    if stream.tell() < 2:
                        raise utils.PdfReadError("EOL marker not found")
                    stream.seek(-2, 1)
                stream.seek(2 if crlf else 1, 1) #if using CR+LF, go back 2 bytes, else 1
                break
            else:
                if debug: print("  x is neither")
                line = x + line
                if debug: print(("  RNEL line:", line))
        if debug: print("leaving RNEL")
        return line

    def decrypt(self, password):
        """
        When using an encrypted / secured PDF file with the PDF Standard
        encryption handler, this function will allow the file to be decrypted.
        It checks the given password against the document's user password and
        owner password, and then stores the resulting decryption key if either
        password is correct.

        It does not matter which password was matched.  Both passwords provide
        the correct decryption key that will allow the document to be used with
        this library.

        :param str password: The password to match.
        :return: ``0`` if the password failed, ``1`` if the password matched the user
            password, and ``2`` if the password matched the owner password.
        :rtype: int
        :raises NotImplementedError: if document uses an unsupported encryption
            method.
        """

        self._override_encryption = True
        try:
            return self._decrypt(password)
        finally:
            self._override_encryption = False

    def _decrypt(self, password):
        encrypt = self.trailer['/Encrypt'].getObject()
        if encrypt['/Filter'] != '/Standard':
            raise NotImplementedError("only Standard PDF encryption handler is available")
        if not (encrypt['/V'] in (1, 2)):
            raise NotImplementedError("only algorithm code 1 and 2 are supported")
        user_password, key = self._authenticateUserPassword(password)
        if user_password:
            self._decryption_key = key
            return 1
        else:
            rev = encrypt['/R'].getObject()
            if rev == 2:
                keylen = 5
            else:
                keylen = encrypt['/Length'].getObject() // 8
            key = _alg33_1(password, rev, keylen)
            real_O = encrypt["/O"].getObject()
            if rev == 2:
                userpass = utils.RC4_encrypt(key, real_O)
            else:
                val = real_O
                for i in range(19, -1, -1):
                    new_key = b_('')
                    for l in range(len(key)):
                        new_key += b_(chr(utils.ord_(key[l]) ^ i))
                    val = utils.RC4_encrypt(new_key, val)
                userpass = val
            owner_password, key = self._authenticateUserPassword(userpass)
            if owner_password:
                self._decryption_key = key
                return 2
        return 0

    def _authenticateUserPassword(self, password):
        encrypt = self.trailer['/Encrypt'].getObject()
        rev = encrypt['/R'].getObject()
        owner_entry = encrypt['/O'].getObject()
        p_entry = encrypt['/P'].getObject()
        id_entry = self.trailer['/ID'].getObject()
        id1_entry = id_entry[0].getObject()
        real_U = encrypt['/U'].getObject().original_bytes
        if rev == 2:
            U, key = _alg34(password, owner_entry, p_entry, id1_entry)
        elif rev >= 3:
            U, key = _alg35(password, rev,
                    encrypt["/Length"].getObject() // 8, owner_entry,
                    p_entry, id1_entry,
                    encrypt.get("/EncryptMetadata", BooleanObject(False)).getObject())
            U, real_U = U[:16], real_U[:16]
        return U == real_U, key

    def getIsEncrypted(self):
        return "/Encrypt" in self.trailer

    isEncrypted = property(lambda self: self.getIsEncrypted(), None, None)
    """
    Read-only boolean property showing whether this PDF file is encrypted.
    Note that this property, if true, will remain true even after the
    :meth:`decrypt()<PdfFileReader.decrypt>` method is called.
    """


def getRectangle(self, name, defaults):
    retval = self.get(name)
    if isinstance(retval, RectangleObject):
        return retval
    if retval == None:
        for d in defaults:
            retval = self.get(d)
            if retval != None:
                break
    if isinstance(retval, IndirectObject):
        retval = self.pdf.getObject(retval)
    retval = RectangleObject(retval)
    setRectangle(self, name, retval)
    return retval


def setRectangle(self, name, value):
    if not isinstance(name, NameObject):
        name = NameObject(name)
    self[name] = value


def deleteRectangle(self, name):
    del self[name]


def createRectangleAccessor(name, fallback):
    return \
        property(
            lambda self: getRectangle(self, name, fallback),
            lambda self, value: setRectangle(self, name, value),
            lambda self: deleteRectangle(self, name)
            )


class PageObject(DictionaryObject):
    """
    This class represents a single page within a PDF file.  Typically this
    object will be created by accessing the
    :meth:`getPage()<PyPDF2.PdfFileReader.getPage>` method of the
    :class:`PdfFileReader<PyPDF2.PdfFileReader>` class, but it is
    also possible to create an empty page with the
    :meth:`createBlankPage()<PageObject.createBlankPage>` static method.

    :param pdf: PDF file the page belongs to.
    :param indirectRef: Stores the original indirect reference to
        this object in its source PDF
    """
    def __init__(self, pdf=None, indirectRef=None):
        DictionaryObject.__init__(self)
        self.pdf = pdf
        self.indirectRef = indirectRef

    def createBlankPage(pdf=None, width=None, height=None):
        """
        Returns a new blank page.
        If ``width`` or ``height`` is ``None``, try to get the page size
        from the last page of *pdf*.

        :param pdf: PDF file the page belongs to
        :param float width: The width of the new page expressed in default user
            space units.
        :param float height: The height of the new page expressed in default user
            space units.
        :return: the new blank page:
        :rtype: :class:`PageObject<PageObject>`
        :raises PageSizeNotDefinedError: if ``pdf`` is ``None`` or contains
            no page
        """
        page = PageObject(pdf)

        # Creates a new page (cf PDF Reference  7.7.3.3)
        page.__setitem__(NameObject('/Type'), NameObject('/Page'))
        page.__setitem__(NameObject('/Parent'), NullObject())
        page.__setitem__(NameObject('/Resources'), DictionaryObject())
        if width is None or height is None:
            if pdf is not None and pdf.getNumPages() > 0:
                lastpage = pdf.getPage(pdf.getNumPages() - 1)
                width = lastpage.mediaBox.getWidth()
                height = lastpage.mediaBox.getHeight()
            else:
                raise utils.PageSizeNotDefinedError()
        page.__setitem__(NameObject('/MediaBox'),
            RectangleObject([0, 0, width, height]))

        return page
    createBlankPage = staticmethod(createBlankPage)

    def rotateClockwise(self, angle):
        """
        Rotates a page clockwise by increments of 90 degrees.

        :param int angle: Angle to rotate the page.  Must be an increment
            of 90 deg.
        """
        assert angle % 90 == 0
        self._rotate(angle)
        return self

    def rotateCounterClockwise(self, angle):
        """
        Rotates a page counter-clockwise by increments of 90 degrees.

        :param int angle: Angle to rotate the page.  Must be an increment
            of 90 deg.
        """
        assert angle % 90 == 0
        self._rotate(-angle)
        return self

    def _rotate(self, angle):
        currentAngle = self.get("/Rotate", 0)
        self[NameObject("/Rotate")] = NumberObject(currentAngle + angle)

    def _mergeResources(res1, res2, resource):
        newRes = DictionaryObject()
        newRes.update(res1.get(resource, DictionaryObject()).getObject())
        page2Res = res2.get(resource, DictionaryObject()).getObject()
        renameRes = {}
        for key in list(page2Res.keys()):
            if key in newRes and newRes[key] != page2Res[key]:
                newname = NameObject(key + str(uuid.uuid4()))
                renameRes[key] = newname
                newRes[newname] = page2Res[key]
            elif key not in newRes:
                newRes[key] = page2Res.raw_get(key)
        return newRes, renameRes
    _mergeResources = staticmethod(_mergeResources)

    def _contentStreamRename(stream, rename, pdf):
        if not rename:
            return stream
        stream = ContentStream(stream, pdf)
        for operands, operator in stream.operations:
            for i in range(len(operands)):
                op = operands[i]
                if isinstance(op, NameObject):
                    operands[i] = rename.get(op,op)
        return stream
    _contentStreamRename = staticmethod(_contentStreamRename)

    def _pushPopGS(contents, pdf):
        # adds a graphics state "push" and "pop" to the beginning and end
        # of a content stream.  This isolates it from changes such as
        # transformation matricies.
        stream = ContentStream(contents, pdf)
        stream.operations.insert(0, [[], "q"])
        stream.operations.append([[], "Q"])
        return stream
    _pushPopGS = staticmethod(_pushPopGS)

    def _addTransformationMatrix(contents, pdf, ctm):
        # adds transformation matrix at the beginning of the given
        # contents stream.
        a, b, c, d, e, f = ctm
        contents = ContentStream(contents, pdf)
        contents.operations.insert(0, [[FloatObject(a), FloatObject(b),
            FloatObject(c), FloatObject(d), FloatObject(e),
            FloatObject(f)], " cm"])
        return contents
    _addTransformationMatrix = staticmethod(_addTransformationMatrix)

    def getContents(self):
        """
        Accesses the page contents.

        :return: the ``/Contents`` object, or ``None`` if it doesn't exist.
            ``/Contents`` is optional, as described in PDF Reference  7.7.3.3
        """
        if "/Contents" in self:
            return self["/Contents"].getObject()
        else:
            return None

    def mergePage(self, page2):
        """
        Merges the content streams of two pages into one.  Resource references
        (i.e. fonts) are maintained from both pages.  The mediabox/cropbox/etc
        of this page are not altered.  The parameter page's content stream will
        be added to the end of this page's content stream, meaning that it will
        be drawn after, or "on top" of this page.

        :param PageObject page2: The page to be merged into this one. Should be
            an instance of :class:`PageObject<PageObject>`.
        """
        self._mergePage(page2)

    def _mergePage(self, page2, page2transformation=None, ctm=None, expand=False):
        # First we work on merging the resource dictionaries.  This allows us
        # to find out what symbols in the content streams we might need to
        # rename.

        newResources = DictionaryObject()
        rename = {}
        originalResources = self["/Resources"].getObject()
        page2Resources = page2["/Resources"].getObject()
        newAnnots = ArrayObject()

        for page in (self, page2):
            if "/Annots" in page:
                annots = page["/Annots"]
                if isinstance(annots, ArrayObject):
                    for ref in annots:
                        newAnnots.append(ref)

        for res in "/ExtGState", "/Font", "/XObject", "/ColorSpace", "/Pattern", "/Shading", "/Properties":
            new, newrename = PageObject._mergeResources(originalResources, page2Resources, res)
            if new:
                newResources[NameObject(res)] = new
                rename.update(newrename)

        # Combine /ProcSet sets.
        newResources[NameObject("/ProcSet")] = ArrayObject(
            frozenset(originalResources.get("/ProcSet", ArrayObject()).getObject()).union(
                frozenset(page2Resources.get("/ProcSet", ArrayObject()).getObject())
            )
        )

        newContentArray = ArrayObject()

        originalContent = self.getContents()
        if originalContent is not None:
            newContentArray.append(PageObject._pushPopGS(
                  originalContent, self.pdf))

        page2Content = page2.getContents()
        if page2Content is not None:
            if page2transformation is not None:
                page2Content = page2transformation(page2Content)
            page2Content = PageObject._contentStreamRename(
                page2Content, rename, self.pdf)
            page2Content = PageObject._pushPopGS(page2Content, self.pdf)
            newContentArray.append(page2Content)

        # if expanding the page to fit a new page, calculate the new media box size
        if expand:
            corners1 = [self.mediaBox.getLowerLeft_x().as_numeric(), self.mediaBox.getLowerLeft_y().as_numeric(),
                        self.mediaBox.getUpperRight_x().as_numeric(), self.mediaBox.getUpperRight_y().as_numeric()]
            corners2 = [page2.mediaBox.getLowerLeft_x().as_numeric(), page2.mediaBox.getLowerLeft_y().as_numeric(),
                        page2.mediaBox.getUpperLeft_x().as_numeric(), page2.mediaBox.getUpperLeft_y().as_numeric(),
                        page2.mediaBox.getUpperRight_x().as_numeric(), page2.mediaBox.getUpperRight_y().as_numeric(),
                        page2.mediaBox.getLowerRight_x().as_numeric(), page2.mediaBox.getLowerRight_y().as_numeric()]
            if ctm is not None:
                ctm = [float(x) for x in ctm]
                new_x = [ctm[0]*corners2[i] + ctm[2]*corners2[i+1] + ctm[4] for i in range(0, 8, 2)]
                new_y = [ctm[1]*corners2[i] + ctm[3]*corners2[i+1] + ctm[5] for i in range(0, 8, 2)]
            else:
                new_x = corners2[0:8:2]
                new_y = corners2[1:8:2]
            lowerleft = [min(new_x), min(new_y)]
            upperright = [max(new_x), max(new_y)]
            lowerleft = [min(corners1[0], lowerleft[0]), min(corners1[1], lowerleft[1])]
            upperright = [max(corners1[2], upperright[0]), max(corners1[3], upperright[1])]

            self.mediaBox.setLowerLeft(lowerleft)
            self.mediaBox.setUpperRight(upperright)

        self[NameObject('/Contents')] = ContentStream(newContentArray, self.pdf)
        self[NameObject('/Resources')] = newResources
        self[NameObject('/Annots')] = newAnnots

    def mergeTransformedPage(self, page2, ctm, expand=False):
        """
        This is similar to mergePage, but a transformation matrix is
        applied to the merged stream.

        :param PageObject page2: The page to be merged into this one. Should be
            an instance of :class:`PageObject<PageObject>`.
        :param tuple ctm: a 6-element tuple containing the operands of the
            transformation matrix
        :param bool expand: Whether the page should be expanded to fit the dimensions
            of the page to be merged.
        """
        self._mergePage(page2, lambda page2Content:
            PageObject._addTransformationMatrix(page2Content, page2.pdf, ctm), ctm, expand)

    def mergeScaledPage(self, page2, scale, expand=False):
        """
        This is similar to mergePage, but the stream to be merged is scaled
        by appling a transformation matrix.

        :param PageObject page2: The page to be merged into this one. Should be
            an instance of :class:`PageObject<PageObject>`.
        :param float scale: The scaling factor
        :param bool expand: Whether the page should be expanded to fit the
            dimensions of the page to be merged.
        """
        # CTM to scale : [ sx 0 0 sy 0 0 ]
        return self.mergeTransformedPage(page2, [scale, 0,
                                                 0,      scale,
                                                 0,      0], expand)

    def mergeRotatedPage(self, page2, rotation, expand=False):
        """
        This is similar to mergePage, but the stream to be merged is rotated
        by appling a transformation matrix.

        :param PageObject page2: the page to be merged into this one. Should be
            an instance of :class:`PageObject<PageObject>`.
        :param float rotation: The angle of the rotation, in degrees
        :param bool expand: Whether the page should be expanded to fit the
            dimensions of the page to be merged.
        """
        rotation = math.radians(rotation)
        return self.mergeTransformedPage(page2,
            [math.cos(rotation),  math.sin(rotation),
             -math.sin(rotation), math.cos(rotation),
             0,                   0], expand)

    def mergeTranslatedPage(self, page2, tx, ty, expand=False):
        """
        This is similar to mergePage, but the stream to be merged is translated
        by appling a transformation matrix.

        :param PageObject page2: the page to be merged into this one. Should be
            an instance of :class:`PageObject<PageObject>`.
        :param float tx: The translation on X axis
        :param float ty: The translation on Y axis
        :param bool expand: Whether the page should be expanded to fit the
            dimensions of the page to be merged.
        """
        return self.mergeTransformedPage(page2, [1,  0,
                                                 0,  1,
                                                 tx, ty], expand)

    def mergeRotatedTranslatedPage(self, page2, rotation, tx, ty, expand=False):
        """
        This is similar to mergePage, but the stream to be merged is rotated
        and translated by appling a transformation matrix.

        :param PageObject page2: the page to be merged into this one. Should be
            an instance of :class:`PageObject<PageObject>`.
        :param float tx: The translation on X axis
        :param float ty: The translation on Y axis
        :param float rotation: The angle of the rotation, in degrees
        :param bool expand: Whether the page should be expanded to fit the
            dimensions of the page to be merged.
        """

        translation = [[1, 0, 0],
                       [0, 1, 0],
                       [-tx, -ty, 1]]
        rotation = math.radians(rotation)
        rotating = [[math.cos(rotation), math.sin(rotation), 0],
                    [-math.sin(rotation), math.cos(rotation), 0],
                    [0,                  0,                  1]]
        rtranslation = [[1, 0, 0],
                       [0, 1, 0],
                       [tx, ty, 1]]
        ctm = utils.matrixMultiply(translation, rotating)
        ctm = utils.matrixMultiply(ctm, rtranslation)

        return self.mergeTransformedPage(page2, [ctm[0][0], ctm[0][1],
                                                 ctm[1][0], ctm[1][1],
                                                 ctm[2][0], ctm[2][1]], expand)

    def mergeRotatedScaledPage(self, page2, rotation, scale, expand=False):
        """
        This is similar to mergePage, but the stream to be merged is rotated
        and scaled by appling a transformation matrix.

        :param PageObject page2: the page to be merged into this one. Should be
            an instance of :class:`PageObject<PageObject>`.
        :param float rotation: The angle of the rotation, in degrees
        :param float scale: The scaling factor
        :param bool expand: Whether the page should be expanded to fit the
            dimensions of the page to be merged.
        """
        rotation = math.radians(rotation)
        rotating = [[math.cos(rotation), math.sin(rotation), 0],
                    [-math.sin(rotation), math.cos(rotation), 0],
                    [0,                  0,                  1]]
        scaling = [[scale, 0,    0],
                   [0,    scale, 0],
                   [0,    0,    1]]
        ctm = utils.matrixMultiply(rotating, scaling)

        return self.mergeTransformedPage(page2,
                                         [ctm[0][0], ctm[0][1],
                                          ctm[1][0], ctm[1][1],
                                          ctm[2][0], ctm[2][1]], expand)

    def mergeScaledTranslatedPage(self, page2, scale, tx, ty, expand=False):
        """
        This is similar to mergePage, but the stream to be merged is translated
        and scaled by appling a transformation matrix.

        :param PageObject page2: the page to be merged into this one. Should be
            an instance of :class:`PageObject<PageObject>`.
        :param float scale: The scaling factor
        :param float tx: The translation on X axis
        :param float ty: The translation on Y axis
        :param bool expand: Whether the page should be expanded to fit the
            dimensions of the page to be merged.
        """

        translation = [[1, 0, 0],
                       [0, 1, 0],
                       [tx, ty, 1]]
        scaling = [[scale, 0,    0],
                   [0,    scale, 0],
                   [0,    0,    1]]
        ctm = utils.matrixMultiply(scaling, translation)

        return self.mergeTransformedPage(page2, [ctm[0][0], ctm[0][1],
                                                 ctm[1][0], ctm[1][1],
                                                 ctm[2][0], ctm[2][1]], expand)

    def mergeRotatedScaledTranslatedPage(self, page2, rotation, scale, tx, ty, expand=False):
        """
        This is similar to mergePage, but the stream to be merged is translated,
        rotated and scaled by appling a transformation matrix.

        :param PageObject page2: the page to be merged into this one. Should be
            an instance of :class:`PageObject<PageObject>`.
        :param float tx: The translation on X axis
        :param float ty: The translation on Y axis
        :param float rotation: The angle of the rotation, in degrees
        :param float scale: The scaling factor
        :param bool expand: Whether the page should be expanded to fit the
            dimensions of the page to be merged.
        """
        translation = [[1, 0, 0],
                       [0, 1, 0],
                       [tx, ty, 1]]
        rotation = math.radians(rotation)
        rotating = [[math.cos(rotation), math.sin(rotation), 0],
                    [-math.sin(rotation), math.cos(rotation), 0],
                    [0,                  0,                  1]]
        scaling = [[scale, 0,    0],
                   [0,    scale, 0],
                   [0,    0,    1]]
        ctm = utils.matrixMultiply(rotating, scaling)
        ctm = utils.matrixMultiply(ctm, translation)

        return self.mergeTransformedPage(page2, [ctm[0][0], ctm[0][1],
                                                 ctm[1][0], ctm[1][1],
                                                 ctm[2][0], ctm[2][1]], expand)

    ##
    # Applys a transformation matrix the page.
    #
    # @param ctm   A 6 elements tuple containing the operands of the
    #              transformation matrix
    def addTransformation(self, ctm):
        """
        Applies a transformation matrix to the page.

        :param tuple ctm: A 6-element tuple containing the operands of the
            transformation matrix.
        """
        originalContent = self.getContents()
        if originalContent is not None:
            newContent = PageObject._addTransformationMatrix(
                originalContent, self.pdf, ctm)
            newContent = PageObject._pushPopGS(newContent, self.pdf)
            self[NameObject('/Contents')] = newContent

    def scale(self, sx, sy):
        """
        Scales a page by the given factors by appling a transformation
        matrix to its content and updating the page size.

        :param float sx: The scaling factor on horizontal axis.
        :param float sy: The scaling factor on vertical axis.
        """
        self.addTransformation([sx, 0,
                                0,  sy,
                                0,  0])
        self.mediaBox = RectangleObject([
            float(self.mediaBox.getLowerLeft_x()) * sx,
            float(self.mediaBox.getLowerLeft_y()) * sy,
            float(self.mediaBox.getUpperRight_x()) * sx,
            float(self.mediaBox.getUpperRight_y()) * sy])
        if "/VP" in self:
            viewport = self["/VP"]
            if isinstance(viewport, ArrayObject):
                bbox = viewport[0]["/BBox"]
            else:
                bbox = viewport["/BBox"]
            scaled_bbox = RectangleObject([
                float(bbox[0]) * sx,
                float(bbox[1]) * sy,
                float(bbox[2]) * sx,
                float(bbox[3]) * sy])
            if isinstance(viewport, ArrayObject):
                self[NameObject("/VP")][NumberObject(0)][NameObject("/BBox")] = scaled_bbox
            else:
                self[NameObject("/VP")][NameObject("/BBox")] = scaled_bbox

    def scaleBy(self, factor):
        """
        Scales a page by the given factor by appling a transformation
        matrix to its content and updating the page size.

        :param float factor: The scaling factor (for both X and Y axis).
        """
        self.scale(factor, factor)

    def scaleTo(self, width, height):
        """
        Scales a page to the specified dimentions by appling a
        transformation matrix to its content and updating the page size.

        :param float width: The new width.
        :param float height: The new heigth.
        """
        sx = width / float(self.mediaBox.getUpperRight_x() -
                      self.mediaBox.getLowerLeft_x ())
        sy = height / float(self.mediaBox.getUpperRight_y() -
                       self.mediaBox.getLowerLeft_y ())
        self.scale(sx, sy)

    def compressContentStreams(self):
        """
        Compresses the size of this page by joining all content streams and
        applying a FlateDecode filter.

        However, it is possible that this function will perform no action if
        content stream compression becomes "automatic" for some reason.
        """
        content = self.getContents()
        if content is not None:
            if not isinstance(content, ContentStream):
                content = ContentStream(content, self.pdf)
            self[NameObject("/Contents")] = content.flateEncode()

    def extractText(self):
        """
        Locate all text drawing commands, in the order they are provided in the
        content stream, and extract the text.  This works well for some PDF
        files, but poorly for others, depending on the generator used.  This will
        be refined in the future.  Do not rely on the order of text coming out of
        this function, as it will change if this function is made more
        sophisticated.

        :return: a unicode string object.
        """
        text = u_("")
        content = self["/Contents"].getObject()
        if not isinstance(content, ContentStream):
            content = ContentStream(content, self.pdf)
        # Note: we check all strings are TextStringObjects.  ByteStringObjects
        # are strings where the byte->string encoding was unknown, so adding
        # them to the text here would be gibberish.
        for operands, operator in content.operations:
            if operator == b_("Tj"):
                _text = operands[0]
                if isinstance(_text, TextStringObject):
                    text += _text
            elif operator == b_("T*"):
                text += "\n"
            elif operator == b_("'"):
                text += "\n"
                _text = operands[0]
                if isinstance(_text, TextStringObject):
                    text += operands[0]
            elif operator == b_('"'):
                _text = operands[2]
                if isinstance(_text, TextStringObject):
                    text += "\n"
                    text += _text
            elif operator == b_("TJ"):
                for i in operands[0]:
                    if isinstance(i, TextStringObject):
                        text += i
        return text

    mediaBox = createRectangleAccessor("/MediaBox", ())
    """
    A :class:`RectangleObject<PyPDF2.generic.RectangleObject>`, expressed in default user space units,
    defining the boundaries of the physical medium on which the page is
    intended to be displayed or printed.
    """

    cropBox = createRectangleAccessor("/CropBox", ("/MediaBox",))
    """
    A :class:`RectangleObject<PyPDF2.generic.RectangleObject>`, expressed in default user space units,
    defining the visible region of default user space.  When the page is
    displayed or printed, its contents are to be clipped (cropped) to this
    rectangle and then imposed on the output medium in some
    implementation-defined manner.  Default value: same as :attr:`mediaBox<mediaBox>`.
    """

    bleedBox = createRectangleAccessor("/BleedBox", ("/CropBox", "/MediaBox"))
    """
    A :class:`RectangleObject<PyPDF2.generic.RectangleObject>`, expressed in default user space units,
    defining the region to which the contents of the page should be clipped
    when output in a production enviroment.
    """

    trimBox = createRectangleAccessor("/TrimBox", ("/CropBox", "/MediaBox"))
    """
    A :class:`RectangleObject<PyPDF2.generic.RectangleObject>`, expressed in default user space units,
    defining the intended dimensions of the finished page after trimming.
    """

    artBox = createRectangleAccessor("/ArtBox", ("/CropBox", "/MediaBox"))
    """
    A :class:`RectangleObject<PyPDF2.generic.RectangleObject>`, expressed in default user space units,
    defining the extent of the page's meaningful content as intended by the
    page's creator.
    """


class ContentStream(DecodedStreamObject):
    def __init__(self, stream, pdf):
        self.pdf = pdf
        self.operations = []
        # stream may be a StreamObject or an ArrayObject containing
        # multiple StreamObjects to be cat'd together.
        stream = stream.getObject()
        if isinstance(stream, ArrayObject):
            data = b_("")
            for s in stream:
                data += s.getObject().getData()
            stream = BytesIO(b_(data))
        else:
            stream = BytesIO(b_(stream.getData()))
        self.__parseContentStream(stream)

    def __parseContentStream(self, stream):
        # file("f:\\tmp.txt", "w").write(stream.read())
        stream.seek(0, 0)
        operands = []
        while True:
            peek = readNonWhitespace(stream)
            if peek == b_('') or ord_(peek) == 0:
                break
            stream.seek(-1, 1)
            if peek.isalpha() or peek == b_("'") or peek == b_('"'):
                operator = utils.readUntilRegex(stream,
                        NameObject.delimiterPattern, True)
                if operator == b_("BI"):
                    # begin inline image - a completely different parsing
                    # mechanism is required, of course... thanks buddy...
                    assert operands == []
                    ii = self._readInlineImage(stream)
                    self.operations.append((ii, b_("INLINE IMAGE")))
                else:
                    self.operations.append((operands, operator))
                    operands = []
            elif peek == b_('%'):
                # If we encounter a comment in the content stream, we have to
                # handle it here.  Typically, readObject will handle
                # encountering a comment -- but readObject assumes that
                # following the comment must be the object we're trying to
                # read.  In this case, it could be an operator instead.
                while peek not in (b_('\r'), b_('\n')):
                    peek = stream.read(1)
            else:
                operands.append(readObject(stream, None))

    def _readInlineImage(self, stream):
        # begin reading just after the "BI" - begin image
        # first read the dictionary of settings.
        settings = DictionaryObject()
        while True:
            tok = readNonWhitespace(stream)
            stream.seek(-1, 1)
            if tok == b_("I"):
                # "ID" - begin of image data
                break
            key = readObject(stream, self.pdf)
            tok = readNonWhitespace(stream)
            stream.seek(-1, 1)
            value = readObject(stream, self.pdf)
            settings[key] = value
        # left at beginning of ID
        tmp = stream.read(3)
        assert tmp[:2] == b_("ID")
        data = b_("")
        while True:
            tok = stream.read(1)
            if tok == b_("E"):
                # Check for End Image
                next1 = stream.read(1)
                if next1 == b_("I"):
                    next2 = readNonWhitespace(stream)
                    if next2 == b_('Q'):
                        stream.seek(-1, 1)
                        break
                    else:
                        stream.seek(-2, 1)
                        data += tok
                else:
                    stream.seek(-1, 1)
                    data += tok
            else:
                data += tok
        readNonWhitespace(stream)
        stream.seek(-1, 1)
        return {"settings": settings, "data": data}

    def _getData(self):
        newdata = BytesIO()
        for operands, operator in self.operations:
            if operator == "INLINE IMAGE":
                newdata.write("BI")
                dicttext = StringIO()
                operands["settings"].writeToStream(dicttext, None)
                newdata.write(dicttext.getvalue()[2:-2])
                newdata.write("ID ")
                newdata.write(operands["data"])
                newdata.write("EI")
            else:
                for op in operands:
                    op.writeToStream(newdata, None)
                    newdata.write(b_(" "))
                newdata.write(b_(operator))
            newdata.write(b_("\n"))
        return newdata.getvalue()

    def _setData(self, value):
        self.__parseContentStream(BytesIO(b_(value)))

    _data = property(_getData, _setData)


class DocumentInformation(DictionaryObject):
    """
    A class representing the basic document metadata provided in a PDF File.
    This class is accessible through
    :meth:`getDocumentInfo()<PyPDF2.PdfFileReader.getDocumentInfo()>`

    All text properties of the document metadata have
    *two* properties, eg. author and author_raw. The non-raw property will
    always return a ``TextStringObject``, making it ideal for a case where
    the metadata is being displayed. The raw property can sometimes return
    a ``ByteStringObject``, if PyPDF2 was unable to decode the string's
    text encoding; this requires additional safety in the caller and
    therefore is not as commonly accessed.
    """

    def __init__(self):
        DictionaryObject.__init__(self)

    def getText(self, key):
        retval = self.get(key, None)
        if isinstance(retval, TextStringObject):
            return retval
        return None

    title = property(lambda self: self.getText("/Title"))
    """Read-only property accessing the document's **title**.
    Returns a unicode string (``TextStringObject``) or ``None``
    if the title is not specified."""
    title_raw = property(lambda self: self.get("/Title"))
    """The "raw" version of title; can return a ``ByteStringObject``."""

    author = property(lambda self: self.getText("/Author"))
    """Read-only property accessing the document's **author**.
    Returns a unicode string (``TextStringObject``) or ``None``
    if the author is not specified."""
    author_raw = property(lambda self: self.get("/Author"))
    """The "raw" version of author; can return a ``ByteStringObject``."""

    subject = property(lambda self: self.getText("/Subject"))
    """Read-only property accessing the document's **subject**.
    Returns a unicode string (``TextStringObject``) or ``None``
    if the subject is not specified."""
    subject_raw = property(lambda self: self.get("/Subject"))
    """The "raw" version of subject; can return a ``ByteStringObject``."""

    creator = property(lambda self: self.getText("/Creator"))
    """Read-only property accessing the document's **creator**. If the
    document was converted to PDF from another format, this is the name of the
    application (e.g. OpenOffice) that created the original document from
    which it was converted. Returns a unicode string (``TextStringObject``)
    or ``None`` if the creator is not specified."""
    creator_raw = property(lambda self: self.get("/Creator"))
    """The "raw" version of creator; can return a ``ByteStringObject``."""

    producer = property(lambda self: self.getText("/Producer"))
    """Read-only property accessing the document's **producer**.
    If the document was converted to PDF from another format, this is
    the name of the application (for example, OSX Quartz) that converted
    it to PDF. Returns a unicode string (``TextStringObject``)
    or ``None`` if the producer is not specified."""
    producer_raw = property(lambda self: self.get("/Producer"))
    """The "raw" version of producer; can return a ``ByteStringObject``."""


def convertToInt(d, size):
    if size > 8:
        raise utils.PdfReadError("invalid size in convertToInt")
    d = b_("\x00\x00\x00\x00\x00\x00\x00\x00") + b_(d)
    d = d[-8:]
    return struct.unpack(">q", d)[0]

# ref: pdf1.8 spec section 3.5.2 algorithm 3.2
_encryption_padding = b_('\x28\xbf\x4e\x5e\x4e\x75\x8a\x41\x64\x00\x4e\x56') + \
        b_('\xff\xfa\x01\x08\x2e\x2e\x00\xb6\xd0\x68\x3e\x80\x2f\x0c') + \
        b_('\xa9\xfe\x64\x53\x69\x7a')


# Implementation of algorithm 3.2 of the PDF standard security handler,
# section 3.5.2 of the PDF 1.6 reference.
def _alg32(password, rev, keylen, owner_entry, p_entry, id1_entry, metadata_encrypt=True):
    # 1. Pad or truncate the password string to exactly 32 bytes.  If the
    # password string is more than 32 bytes long, use only its first 32 bytes;
    # if it is less than 32 bytes long, pad it by appending the required number
    # of additional bytes from the beginning of the padding string
    # (_encryption_padding).
    password = b_((str_(password) + str_(_encryption_padding))[:32])
    # 2. Initialize the MD5 hash function and pass the result of step 1 as
    # input to this function.
    import struct
    m = md5(password)
    # 3. Pass the value of the encryption dictionary's /O entry to the MD5 hash
    # function.
    m.update(owner_entry.original_bytes)
    # 4. Treat the value of the /P entry as an unsigned 4-byte integer and pass
    # these bytes to the MD5 hash function, low-order byte first.
    p_entry = struct.pack('<i', p_entry)
    m.update(p_entry)
    # 5. Pass the first element of the file's file identifier array to the MD5
    # hash function.
    m.update(id1_entry.original_bytes)
    # 6. (Revision 3 or greater) If document metadata is not being encrypted,
    # pass 4 bytes with the value 0xFFFFFFFF to the MD5 hash function.
    if rev >= 3 and not metadata_encrypt:
        m.update(b_("\xff\xff\xff\xff"))
    # 7. Finish the hash.
    md5_hash = m.digest()
    # 8. (Revision 3 or greater) Do the following 50 times: Take the output
    # from the previous MD5 hash and pass the first n bytes of the output as
    # input into a new MD5 hash, where n is the number of bytes of the
    # encryption key as defined by the value of the encryption dictionary's
    # /Length entry.
    if rev >= 3:
        for i in range(50):
            md5_hash = md5(md5_hash[:keylen]).digest()
    # 9. Set the encryption key to the first n bytes of the output from the
    # final MD5 hash, where n is always 5 for revision 2 but, for revision 3 or
    # greater, depends on the value of the encryption dictionary's /Length
    # entry.
    return md5_hash[:keylen]


# Implementation of algorithm 3.3 of the PDF standard security handler,
# section 3.5.2 of the PDF 1.6 reference.
def _alg33(owner_pwd, user_pwd, rev, keylen):
    # steps 1 - 4
    key = _alg33_1(owner_pwd, rev, keylen)
    # 5. Pad or truncate the user password string as described in step 1 of
    # algorithm 3.2.
    user_pwd = b_((user_pwd + str_(_encryption_padding))[:32])
    # 6. Encrypt the result of step 5, using an RC4 encryption function with
    # the encryption key obtained in step 4.
    val = utils.RC4_encrypt(key, user_pwd)
    # 7. (Revision 3 or greater) Do the following 19 times: Take the output
    # from the previous invocation of the RC4 function and pass it as input to
    # a new invocation of the function; use an encryption key generated by
    # taking each byte of the encryption key obtained in step 4 and performing
    # an XOR operation between that byte and the single-byte value of the
    # iteration counter (from 1 to 19).
    if rev >= 3:
        for i in range(1, 20):
            new_key = ''
            for l in range(len(key)):
                new_key += chr(ord_(key[l]) ^ i)
            val = utils.RC4_encrypt(new_key, val)
    # 8. Store the output from the final invocation of the RC4 as the value of
    # the /O entry in the encryption dictionary.
    return val


# Steps 1-4 of algorithm 3.3
def _alg33_1(password, rev, keylen):
    # 1. Pad or truncate the owner password string as described in step 1 of
    # algorithm 3.2.  If there is no owner password, use the user password
    # instead.
    password = b_((password + str_(_encryption_padding))[:32])
    # 2. Initialize the MD5 hash function and pass the result of step 1 as
    # input to this function.
    m = md5(password)
    # 3. (Revision 3 or greater) Do the following 50 times: Take the output
    # from the previous MD5 hash and pass it as input into a new MD5 hash.
    md5_hash = m.digest()
    if rev >= 3:
        for i in range(50):
            md5_hash = md5(md5_hash).digest()
    # 4. Create an RC4 encryption key using the first n bytes of the output
    # from the final MD5 hash, where n is always 5 for revision 2 but, for
    # revision 3 or greater, depends on the value of the encryption
    # dictionary's /Length entry.
    key = md5_hash[:keylen]
    return key


# Implementation of algorithm 3.4 of the PDF standard security handler,
# section 3.5.2 of the PDF 1.6 reference.
def _alg34(password, owner_entry, p_entry, id1_entry):
    # 1. Create an encryption key based on the user password string, as
    # described in algorithm 3.2.
    key = _alg32(password, 2, 5, owner_entry, p_entry, id1_entry)
    # 2. Encrypt the 32-byte padding string shown in step 1 of algorithm 3.2,
    # using an RC4 encryption function with the encryption key from the
    # preceding step.
    U = utils.RC4_encrypt(key, _encryption_padding)
    # 3. Store the result of step 2 as the value of the /U entry in the
    # encryption dictionary.
    return U, key


# Implementation of algorithm 3.4 of the PDF standard security handler,
# section 3.5.2 of the PDF 1.6 reference.
def _alg35(password, rev, keylen, owner_entry, p_entry, id1_entry, metadata_encrypt):
    # 1. Create an encryption key based on the user password string, as
    # described in Algorithm 3.2.
    key = _alg32(password, rev, keylen, owner_entry, p_entry, id1_entry)
    # 2. Initialize the MD5 hash function and pass the 32-byte padding string
    # shown in step 1 of Algorithm 3.2 as input to this function.
    m = md5()
    m.update(_encryption_padding)
    # 3. Pass the first element of the file's file identifier array (the value
    # of the ID entry in the document's trailer dictionary; see Table 3.13 on
    # page 73) to the hash function and finish the hash.  (See implementation
    # note 25 in Appendix H.)
    m.update(id1_entry.original_bytes)
    md5_hash = m.digest()
    # 4. Encrypt the 16-byte result of the hash, using an RC4 encryption
    # function with the encryption key from step 1.
    val = utils.RC4_encrypt(key, md5_hash)
    # 5. Do the following 19 times: Take the output from the previous
    # invocation of the RC4 function and pass it as input to a new invocation
    # of the function; use an encryption key generated by taking each byte of
    # the original encryption key (obtained in step 2) and performing an XOR
    # operation between that byte and the single-byte value of the iteration
    # counter (from 1 to 19).
    for i in range(1, 20):
        new_key = b_('')
        for l in range(len(key)):
            new_key += b_(chr(ord_(key[l]) ^ i))
        val = utils.RC4_encrypt(new_key, val)
    # 6. Append 16 bytes of arbitrary padding to the output from the final
    # invocation of the RC4 function and store the 32-byte result as the value
    # of the U entry in the encryption dictionary.
    # (implementator note: I don't know what "arbitrary padding" is supposed to
    # mean, so I have used null bytes.  This seems to match a few other
    # people's implementations)
    return val + (b_('\x00') * 16), key<|MERGE_RESOLUTION|>--- conflicted
+++ resolved
@@ -229,7 +229,6 @@
                 NameObject("/OpenAction"): self._addObject(js)
                 })
 
-<<<<<<< HEAD
     def addAttachment(self, fname, fdata):
         """
         Embed a file inside the PDF.
@@ -309,10 +308,8 @@
         # Update the root
         self._root_object.update({
                 NameObject("/Names"): embeddedFilesDictionary
-                })            
-                
-                
-=======
+                })
+
     def appendPagesFromReader(self, reader, after_page_append=None):
         """
         Copy pages from reader to writer. Includes an optional callback parameter
@@ -383,7 +380,6 @@
         self.cloneReaderDocumentRoot(reader)
         self.appendPagesFromReader(reader, after_page_append)
 
->>>>>>> 02de326f
     def encrypt(self, user_pwd, owner_pwd = None, use_128bit = True):
         """
         Encrypt this PDF file with the PDF Standard encryption handler.
